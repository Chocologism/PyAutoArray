--- conflicted
+++ resolved
@@ -53,11 +53,7 @@
     as_subplot : bool
         Whether the grid is plotted as part of a subplot, in which case the grid figure is not opened / closed.
     unit_label : str
-<<<<<<< HEAD
-        The label of the units of the y / x axis of the plots.
-=======
         The label of the unit_label of the y / x axis of the plots.
->>>>>>> db35f19d
     unit_conversion_factor : float
         The conversion factor between arc-seconds and kiloparsecs, required to plotters the unit_label in kpc.
     figsize : (int, int)
@@ -85,12 +81,6 @@
     """
 
     plotter_util.setup_figure(figsize=figsize, as_subplot=as_subplot)
-<<<<<<< HEAD
-    grid = convert_grid_units(
-        grid=grid, unit_conversion_factor=unit_conversion_factor
-    )
-=======
->>>>>>> db35f19d
 
     if colors is not None:
 
@@ -146,29 +136,6 @@
     plotter_util.close_figure(as_subplot=as_subplot)
 
 
-<<<<<<< HEAD
-def convert_grid_units(grid, unit_conversion_factor):
-    """Convert the grid from its input unit_label (arc-seconds) to the input unit (e.g. retain arc-seconds) or convert to \
-    another set of unit_label (kiloparsecs).
-
-    Parameters
-    -----------
-    grid : ndarray or data_type.array.aa.Grid
-        The (y,x) coordinates of the grid in arc-seconds, in an array of shape (total_coordinates, 2).
-    unit_label : str
-        The label of the units of the y / x axis of the plots.
-    unit_conversion_factor : float
-        The conversion factor between arc-seconds and kiloparsecs, required to plotters the unit_label in kpc.
-    """
-
-    if unit_conversion_factor is None:
-        return grid
-    elif unit_conversion_factor is not None:
-        return grid * unit_conversion_factor
-
-
-=======
->>>>>>> db35f19d
 def set_axis_limits(axis_limits, grid, symmetric_around_centre):
     """Set the axis limits of the figure the grid is plotted on.
 
