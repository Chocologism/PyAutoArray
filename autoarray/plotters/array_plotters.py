from autoarray import conf
from autoarray import exc
import matplotlib

backend = conf.instance.visualize.get("figures", "backend", str)
matplotlib.use(backend)
import matplotlib.pyplot as plt
import matplotlib.colors as colors

import numpy as np
import itertools

from autoarray.plotters import plotter_util


def plot_array(
    array,
    include_origin=True,
    mask=None,
    include_border=False,
    lines=None,
    points=None,
    centres=None,
    grid=None,
    as_subplot=False,
<<<<<<< HEAD
    use_scaled_units=False,
    unit_conversion_factor=None,
    unit_label="pixels",
=======
    use_scaled_units=True,
    unit_conversion_factor=None,
    unit_label="scaled",
>>>>>>> db35f19d
    figsize=(7, 7),
    aspect="equal",
    cmap="jet",
    norm="linear",
    norm_min=None,
    norm_max=None,
    linthresh=0.05,
    linscale=0.01,
    cb_ticksize=10,
    cb_fraction=0.047,
    cb_pad=0.01,
    cb_tick_values=None,
    cb_tick_labels=None,
    title="Array",
    titlesize=16,
    xlabelsize=16,
    ylabelsize=16,
    xyticksize=16,
    mask_pointsize=10,
    border_pointsize=2,
    point_pointsize=30,
    grid_pointsize=1,
    xticks_manual=None,
    yticks_manual=None,
    output_path=None,
    output_format="show",
    output_filename="array",
):
    """Plot an array of data_type as a figure.

    Parameters
    -----------
    array : data_type.array.aa.Scaled
        The 2D array of data_type which is plotted.
    include_origin : (float, float).
        The origin of the coordinate system of the array, which is plotted as an 'x' on the image if input.
    mask : data_type.array.mask.Mask
        The mask applied to the array, the edge of which is plotted as a set of points over the plotted array.
    extract_array_from_mask : bool
        The plotter array is extracted using the mask, such that masked values are plotted as zeros. This ensures \
        bright features outside the mask do not impact the color map of the plotters.
    zoom_around_mask : bool
        If True, the 2D region of the array corresponding to the rectangle encompassing all unmasked values is \
        plotted, thereby zooming into the region of interest.
    include_border : bool
        If a mask is supplied, its borders pixels (e.g. the exterior edge) is plotted if this is *True*.
    points : [[]]
        Lists of (y,x) coordinates on the image which are plotted as colored dots, to highlight specific pixels.
    grid : data_type.array.aa.Grid
        A grid of (y,x) coordinates which may be plotted over the plotted array.
    as_subplot : bool
        Whether the array is plotted as part of a subplot, in which case the grid figure is not opened / closed.
    unit_label : str
<<<<<<< HEAD
        The label for the units of the y / x axis of the plots.
    unit_conversion_factor : float or None
        The conversion factor between arc-seconds and kiloparsecs, required to plotters the units in kpc.
=======
        The label for the unit_label of the y / x axis of the plots.
    unit_conversion_factor : float or None
        The conversion factor between arc-seconds and kiloparsecs, required to plotters the unit_label in kpc.
>>>>>>> db35f19d
    figsize : (int, int)
        The size of the figure in (rows, columns).
    aspect : str
        The aspect ratio of the array, specifically whether it is forced to be square ('equal') or adapts its size to \
        the figure size ('auto').
    cmap : str
        The colormap the array is plotted using, which may be chosen from the standard matplotlib colormaps.
    norm : str
        The normalization of the colormap used to plotters the image, specifically whether it is linear ('linear'), log \
        ('log') or a symmetric log normalization ('symmetric_log').
    norm_min : float or None
        The minimum array value the colormap map spans (all values below this value are plotted the same color).
    norm_max : float or None
        The maximum array value the colormap map spans (all values above this value are plotted the same color).
    linthresh : float
        For the 'symmetric_log' colormap normalization ,this specifies the range of values within which the colormap \
        is linear.
    linscale : float
        For the 'symmetric_log' colormap normalization, this allowws the linear range set by linthresh to be stretched \
        relative to the logarithmic range.
    cb_ticksize : int
        The size of the tick labels on the colorbar.
    cb_fraction : float
        The fraction of the figure that the colorbar takes up, which resizes the colorbar relative to the figure.
    cb_pad : float
        Pads the color bar in the figure, which resizes the colorbar relative to the figure.
    xlabelsize : int
        The fontsize of the x axes label.
    ylabelsize : int
        The fontsize of the y axes label.
    xyticksize : int
        The font size of the x and y ticks on the figure axes.
    mask_pointsize : int
        The size of the points plotted to show the mask.
    border_pointsize : int
        The size of the points plotted to show the borders.
    point_pointsize : int
        The size of the points plotted to show points on the image.
    grid_pointsize : int
        The size of the points plotted to show the grid.
    xticks_manual :  [] or None
        If input, the xticks do not use the array's default xticks but instead overwrite them as these values.
    yticks_manual :  [] or None
        If input, the yticks do not use the array's default yticks but instead overwrite them as these values.
    output_path : str
        The path on the hard-disk where the figure is output.
    output_filename : str
        The filename of the figure that is output.
    output_format : str
        The format the figue is output:
        'show' - display on computer screen.
        'png' - output to hard-disk as a png.
        'fits' - output to hard-disk as a fits file.'

    Returns
    --------
    None

    Examples
    --------
        array_plotters.plot_array(
        array=image, origin=(0.0, 0.0), mask=circular_mask,
        include_border=False, points=[[1.0, 1.0], [2.0, 2.0]], grid=None, as_subplot=False,
        unit_label='scaled', kpc_per_arcsec=None, figsize=(7,7), aspect='auto',
        cmap='jet', norm='linear, norm_min=None, norm_max=None, linthresh=None, linscale=None,
        cb_ticksize=10, cb_fraction=0.047, cb_pad=0.01, cb_tick_values=None, cb_tick_labels=None,
        title='Image', titlesize=16, xlabelsize=16, ylabelsize=16, xyticksize=16,
        mask_pointsize=10, border_pointsize=2, position_pointsize=10, grid_pointsize=10,
        xticks_manual=None, yticks_manual=None,
        output_path='/path/to/output', output_format='png', output_filename='image')
    """

    if array is None or np.all(array == 0):
        return

    if array.pixel_scales is None and use_scaled_units:
        raise exc.ArrayException(
<<<<<<< HEAD
            "You cannot plot an array using its scaled units if the input array does not have "
=======
            "You cannot plot an array using its scaled unit_label if the input array does not have "
>>>>>>> db35f19d
            "a pixel scales attribute."
        )

    array = array.in_1d_binned
    extent = array.extent_of_zoomed_array(buffer=0)
    array = array.zoomed_around_mask(buffer=0)

    if aspect is "square":
        aspect = float(array.shape_2d[1]) / float(array.shape_2d[0])

    plot_figure(
        array=array,
        as_subplot=as_subplot,
        extent=extent,
        use_scaled_units=use_scaled_units,
        unit_conversion_factor=unit_conversion_factor,
        figsize=figsize,
        aspect=aspect,
        cmap=cmap,
        norm=norm,
        norm_min=norm_min,
        norm_max=norm_max,
        linthresh=linthresh,
        linscale=linscale,
        xticks_manual=xticks_manual,
        yticks_manual=yticks_manual,
    )

    plotter_util.set_title(title=title, titlesize=titlesize)
    plotter_util.set_xy_labels_and_ticksize(
        unit_label=unit_label,
        xlabelsize=xlabelsize,
        ylabelsize=ylabelsize,
        xyticksize=xyticksize,
    )

    plotter_util.set_colorbar(
        cb_ticksize=cb_ticksize,
        cb_fraction=cb_fraction,
        cb_pad=cb_pad,
        cb_tick_values=cb_tick_values,
        cb_tick_labels=cb_tick_labels,
    )
    plot_origin(
        array=array,
        include_origin=include_origin,
<<<<<<< HEAD
        use_scaled_units=use_scaled_units,
        unit_conversion_factor=unit_conversion_factor,
    )
    plot_mask(
        mask=mask, use_scaled_units=unit_label, unit_conversion_factor=unit_conversion_factor, pointsize=mask_pointsize
=======
    )
    plot_mask(
        mask=mask, pointsize=mask_pointsize
>>>>>>> db35f19d
    )
    plotter_util.plot_lines(line_lists=lines)
    plot_border(
        mask=mask,
        include_border=include_border,
<<<<<<< HEAD
        use_scaled_units=use_scaled_units,
        unit_conversion_factor=unit_conversion_factor,
        pointsize=border_pointsize,
    )
    plot_points(
        points_arcsec=points,
        array=array,
        use_scaled_units=use_scaled_units,
        unit_conversion_factor=unit_conversion_factor,
        pointsize=point_pointsize,
    )
    plot_grid(
        grid_scaled=grid,
        array=array,
        use_scaled_units=use_scaled_units,
        unit_conversion_factor=unit_conversion_factor,
        pointsize=grid_pointsize,
    )
    plot_centres(
        array=array, centres=centres, use_scaled_units=use_scaled_units, unit_conversion_factor=unit_conversion_factor
=======
        pointsize=border_pointsize,
    )
    plot_points(
        points=points,
        pointsize=point_pointsize,
    )
    plot_grid(
        grid=grid,
        pointsize=grid_pointsize,
    )
    plot_centres(
        centres=centres,
>>>>>>> db35f19d
    )
    plotter_util.output_figure(
        array,
        as_subplot=as_subplot,
        output_path=output_path,
        output_filename=output_filename,
        output_format=output_format,
    )
    plotter_util.close_figure(as_subplot=as_subplot)


def plot_figure(
    array,
    as_subplot,
    extent,
    use_scaled_units,
    unit_conversion_factor,
    figsize,
    aspect,
    cmap,
    norm,
    norm_min,
    norm_max,
    linthresh,
    linscale,
    xticks_manual,
    yticks_manual,
):
    """Open a matplotlib figure and plotters the array of data_type on it.

    Parameters
    -----------
    array : data_type.array.aa.Scaled
        The 2D array of data_type which is plotted.
    as_subplot : bool
        Whether the array is plotted as part of a subplot, in which case the grid figure is not opened / closed.
    unit_label : str
<<<<<<< HEAD
        The label for the units of the y / x axis of the plots.
    unit_conversion_factor : float or None
        The conversion factor between arc-seconds and kiloparsecs, required to plotters the units in kpc.
=======
        The label for the unit_label of the y / x axis of the plots.
    unit_conversion_factor : float or None
        The conversion factor between arc-seconds and kiloparsecs, required to plotters the unit_label in kpc.
>>>>>>> db35f19d
    figsize : (int, int)
        The size of the figure in (rows, columns).
    aspect : str
        The aspect ratio of the array, specifically whether it is forced to be square ('equal') or adapts its size to \
        the figure size ('auto').
    cmap : str
        The colormap the array is plotted using, which may be chosen from the standard matplotlib colormaps.
    norm : str
        The normalization of the colormap used to plotters the image, specifically whether it is linear ('linear'), log \
        ('log') or a symmetric log normalization ('symmetric_log').
    norm_min : float or None
        The minimum array value the colormap map spans (all values below this value are plotted the same color).
    norm_max : float or None
        The maximum array value the colormap map spans (all values above this value are plotted the same color).
    linthresh : float
        For the 'symmetric_log' colormap normalization ,this specifies the range of values within which the colormap \
        is linear.
    linscale : float
        For the 'symmetric_log' colormap normalization, this allowws the linear range set by linthresh to be stretched \
        relative to the logarithmic range.
    xticks_manual :  [] or None
        If input, the xticks do not use the array's default xticks but instead overwrite them as these values.
    yticks_manual :  [] or None
        If input, the yticks do not use the array's default yticks but instead overwrite them as these values.
    """

    fig = plotter_util.setup_figure(figsize=figsize, as_subplot=as_subplot)

    norm_min, norm_max = get_normalization_min_max(
        array=array, norm_min=norm_min, norm_max=norm_max
    )
    norm_scale = get_normalization_scale(
        norm=norm,
        norm_min=norm_min,
        norm_max=norm_max,
        linthresh=linthresh,
        linscale=linscale,
    )

<<<<<<< HEAD
    extent = get_extent(
        array=array,
        extent=extent,
        use_scaled_units=use_scaled_units,
        unit_conversion_factor=unit_conversion_factor,
        xticks_manual=xticks_manual,
        yticks_manual=yticks_manual,
    )

    plt.imshow(array.in_2d, aspect=aspect, cmap=cmap, norm=norm_scale, extent=extent)
    return fig


def get_extent(array, extent, use_scaled_units, unit_conversion_factor, xticks_manual, yticks_manual):
    """Get the extent of the dimensions of the array in the units of the figure (e.g. arc-seconds or kpc).

    This is used to set the extent of the array and thus the y / x axis limits.

    Parameters
    -----------
    array : data_type.array.aa.Scaled
        The 2D array of data_type which is plotted.
    unit_label : str
        The label for the units of the y / x axis of the plots.
    unit_conversion_factor : float
        The conversion factor between arc-seconds and kiloparsecs, required to plotters the units in kpc.
    xticks_manual :  [] or None
        If input, the xticks do not use the array's default xticks but instead overwrite them as these values.
    yticks_manual :  [] or None
        If input, the yticks do not use the array's default yticks but instead overwrite them as these values.
    """
    if xticks_manual is not None and yticks_manual is not None:
        return np.asarray(
            [xticks_manual[0], xticks_manual[3], yticks_manual[0], yticks_manual[3]]
        )

    if not use_scaled_units:
        return np.asarray([0, array.shape_2d[1], 0, array.shape_2d[0]])
    elif use_scaled_units and unit_conversion_factor is None:
        return extent
    elif use_scaled_units and unit_conversion_factor is not None:
        return list(map(lambda tick: tick * unit_conversion_factor, extent))
=======
    plt.imshow(array.in_2d, aspect=aspect, cmap=cmap, norm=norm_scale, extent=extent)
    plotter_util.set_yxticks(array=array, extent=extent, use_scaled_units=use_scaled_units,
                unit_conversion_factor=unit_conversion_factor, xticks_manual=xticks_manual, yticks_manual=yticks_manual)

    return fig

>>>>>>> db35f19d

def get_normalization_min_max(array, norm_min, norm_max):
    """Get the minimum and maximum of the normalization of the array, which sets the lower and upper limits of the \
    colormap.

    If norm_min / norm_max are not supplied, the minimum / maximum values of the array of data_type are used.

    Parameters
    -----------
    array : data_type.array.aa.Scaled
        The 2D array of data_type which is plotted.
    norm_min : float or None
        The minimum array value the colormap map spans (all values below this value are plotted the same color).
    norm_max : float or None
        The maximum array value the colormap map spans (all values above this value are plotted the same color).
    """
    if norm_min is None:
        norm_min = array.min()
    if norm_max is None:
        norm_max = array.max()

    return norm_min, norm_max


def get_normalization_scale(norm, norm_min, norm_max, linthresh, linscale):
    """Get the normalization scale of the colormap. This will be hyper based on the input min / max normalization \
    values.

    For a 'symmetric_log' colormap, linthesh and linscale also change the colormap.

    If norm_min / norm_max are not supplied, the minimum / maximum values of the array of data_type are used.

    Parameters
    -----------
    array : data_type.array.aa.Scaled
        The 2D array of data_type which is plotted.
    norm_min : float or None
        The minimum array value the colormap map spans (all values below this value are plotted the same color).
    norm_max : float or None
        The maximum array value the colormap map spans (all values above this value are plotted the same color).
    linthresh : float
        For the 'symmetric_log' colormap normalization ,this specifies the range of values within which the colormap \
        is linear.
    linscale : float
        For the 'symmetric_log' colormap normalization, this allowws the linear range set by linthresh to be stretched \
        relative to the logarithmic range.
    """
    if norm is "linear":
        return colors.Normalize(vmin=norm_min, vmax=norm_max)
    elif norm is "log":
        if norm_min == 0.0:
            norm_min = 1.0e-4
        return colors.LogNorm(vmin=norm_min, vmax=norm_max)
    elif norm is "symmetric_log":
        return colors.SymLogNorm(
            linthresh=linthresh, linscale=linscale, vmin=norm_min, vmax=norm_max
        )
    else:
        raise exc.PlottingException(
            "The normalization (norm) supplied to the plotter is not a valid string (must be "
            "linear | log | symmetric_log"
        )


<<<<<<< HEAD
def convert_grid_units(array, grid_scaled, use_scaled_units, unit_conversion_factor):
    """Convert the grid from its input units (arc-seconds) to the input unit (e.g. retain arc-seconds) or convert to \
    another set of units (pixels or kilo parsecs).

    Parameters
    -----------
    array : data_type.array.aa.Scaled
        The 2D array of data_type which is plotted, the shape of which is used for converting the grid to units of pixels.
    grid_scaled : ndarray or data_type.array.aa.Grid
        The (y,x) coordinates of the grid in arc-seconds, in an array of shape (total_coordinates, 2).
    unit_label : str
        The label for the units of the y / x axis of the plots.
    unit_conversion_factor : float
        The conversion factor between arc-seconds and kiloparsecs, required to plotters the units in kpc.
    """

    if not use_scaled_units:
        return array.geometry.grid_pixels_from_grid_scaled_1d(grid_scaled_1d=grid_scaled)
    elif use_scaled_units and unit_conversion_factor is None:
        return grid_scaled
    elif use_scaled_units and unit_conversion_factor is not None:
        return grid_scaled * unit_conversion_factor


def plot_origin(array, include_origin, use_scaled_units, unit_conversion_factor):
=======
def plot_origin(array, include_origin):
>>>>>>> db35f19d
    """Plot the (y,x) origin ofo the array's coordinates as a 'x'.
    
    Parameters
    -----------
    array : data_type.array.aa.Scaled
        The 2D array of data_type which is plotted.
    origin : (float, float).
        The origin of the coordinate system of the array, which is plotted as an 'x' on the image if input.
    unit_label : str
<<<<<<< HEAD
        The label for the units of the y / x axis of the plots.
    unit_conversion_factor : float or None
        The conversion factor between arc-seconds and kiloparsecs, required to plotters the units in kpc.
=======
        The label for the unit_label of the y / x axis of the plots.
    unit_conversion_factor : float or None
        The conversion factor between arc-seconds and kiloparsecs, required to plotters the unit_label in kpc.
>>>>>>> db35f19d
    """
    if include_origin:

        plt.scatter(y=array.origin[0], x=array.origin[1], s=80, c="k", marker="x")

<<<<<<< HEAD
        origin_units = convert_grid_units(
            array=array,
            grid_scaled=origin_grid,
            use_scaled_units=use_scaled_units,
            unit_conversion_factor=unit_conversion_factor,
        )
        plt.scatter(y=origin_units[0], x=origin_units[1], s=80, c="k", marker="x")


def plot_centres(array, centres, use_scaled_units, unit_conversion_factor):
=======

def plot_centres(centres):
>>>>>>> db35f19d
    """Plot the (y,x) centres (e.g. of a mass profile) on the array as an 'x'.

    Parameters
    -----------
    array : data_type.array.aa.Scaled
        The 2D array of data_type which is plotted.
    centres : [[tuple]]
        The list of centres; centres in the same list entry are colored the same.
    use_scaled_units_label : str
<<<<<<< HEAD
        The label for the units of the y / x axis of the plots.
    unit_conversion_factor : float or None
        The conversion factor between arc-seconds and kiloparsecs, required to plotters the units in kpc.
=======
        The label for the unit_label of the y / x axis of the plots.
    unit_conversion_factor : float or None
        The conversion factor between arc-seconds and kiloparsecs, required to plotters the unit_label in kpc.
>>>>>>> db35f19d
    """
    if centres is not None:

        colors = itertools.cycle(["m", "y", "r", "w", "c", "b", "g", "k"])

        for centres_of_galaxy in centres:
            color = next(colors)
            for centre in centres_of_galaxy:

<<<<<<< HEAD
                centre_units = convert_grid_units(
                    array=array,
                    grid_scaled=centre,
                    use_scaled_units=use_scaled_units,
                    unit_conversion_factor=unit_conversion_factor,
                )
=======
>>>>>>> db35f19d
                plt.scatter(
                    y=centre[0], x=centre[1], s=300, c=color, marker="x"
                )

<<<<<<< HEAD
def plot_mask(mask, use_scaled_units, unit_conversion_factor, pointsize):
=======
def plot_mask(mask, pointsize):
>>>>>>> db35f19d
    """Plot the mask of the array on the figure.

    Parameters
    -----------
    mask : ndarray of data_type.array.mask.Mask
        The mask applied to the array, the edge of which is plotted as a set of points over the plotted array.
    use_scaled_units_label : str
<<<<<<< HEAD
        The label for the units of the y / x axis of the plots.
    unit_conversion_factor : float or None
        The conversion factor between arc-seconds and kiloparsecs, required to plotters the units in kpc.
=======
        The label for the unit_label of the y / x axis of the plots.
    unit_conversion_factor : float or None
        The conversion factor between arc-seconds and kiloparsecs, required to plotters the unit_label in kpc.
>>>>>>> db35f19d
    pointsize : int
        The size of the points plotted to show the mask.
    """

    if mask is not None:

        plt.gca()
        edge_pixels = (
            mask.regions._mask_2d_index_for_mask_1d_index[mask.regions._edge_1d_indexes]
            + 0.5
        )

        edge_scaled = mask.geometry.grid_scaled_from_grid_pixels_1d(
            grid_pixels_1d=edge_pixels
        )
<<<<<<< HEAD
        edge_units = convert_grid_units(
            array=mask,
            grid_scaled=edge_scaled,
            use_scaled_units=use_scaled_units,
            unit_conversion_factor=unit_conversion_factor,
        )
=======
>>>>>>> db35f19d

        plt.scatter(
            y=np.asarray(edge_scaled[:, 0]),
            x=np.asarray(edge_scaled[:, 1]),
            s=pointsize,
            c="k",
        )


<<<<<<< HEAD
def plot_border(mask, include_border, use_scaled_units, unit_conversion_factor, pointsize):
=======
def plot_border(mask, include_border, pointsize):
>>>>>>> db35f19d
    """Plot the borders of the mask or the array on the figure.

    Parameters
    -----------t.
    mask : ndarray of data_type.array.mask.Mask
        The mask applied to the array, the edge of which is plotted as a set of points over the plotted array.
    include_border : bool
        If a mask is supplied, its borders pixels (e.g. the exterior edge) is plotted if this is *True*.
    unit_label : str
<<<<<<< HEAD
        The label for the units of the y / x axis of the plots.
=======
        The label for the unit_label of the y / x axis of the plots.
>>>>>>> db35f19d
    kpc_per_arcsec : float or None
        The conversion factor between arc-seconds and kiloparsecs, required to plotters the unit_label in kpc.
    border_pointsize : int
        The size of the points plotted to show the borders.
    """
    if include_border and mask is not None:

        plt.gca()
        border_grid = mask.geometry.border_grid.in_1d_binned

<<<<<<< HEAD
        border_units = convert_grid_units(
            array=mask,
            grid_scaled=border_grid,
            use_scaled_units=use_scaled_units,
            unit_conversion_factor=unit_conversion_factor,
        )

=======
>>>>>>> db35f19d
        plt.scatter(
            y=np.asarray(border_grid[:, 0]),
            x=np.asarray(border_grid[:, 1]),
            s=pointsize,
            c="y",
        )


<<<<<<< HEAD
def plot_points(points_arcsec, array, use_scaled_units, unit_conversion_factor, pointsize):
=======
def plot_points(points, pointsize):
>>>>>>> db35f19d
    """Plot a set of points over the array of data_type on the figure.

    Parameters
    -----------
    points : [[]]
        Lists of (y,x) coordinates on the image which are plotted as colored dots, to highlight specific pixels.
    array : data_type.array.aa.Scaled
        The 2D array of data_type which is plotted.
    use_scaled_units_label : str
<<<<<<< HEAD
        The label for the units of the y / x axis of the plots.
    unit_conversion_factor : float or None
        The conversion factor between arc-seconds and kiloparsecs, required to plotters the units in kpc.
=======
        The label for the unit_label of the y / x axis of the plots.
    unit_conversion_factor : float or None
        The conversion factor between arc-seconds and kiloparsecs, required to plotters the unit_label in kpc.
>>>>>>> db35f19d
    pointsize : int
        The size of the points plotted to show the input points.
    """

    if points is not None:

        points = list(
            map(lambda position_set: np.asarray(position_set), points)
        )
        point_colors = itertools.cycle(["m", "y", "r", "w", "c", "b", "g", "k"])
        for point_set in points:

<<<<<<< HEAD
            point_set_units = convert_grid_units(
                array=array,
                grid_scaled=point_set_arcsec,
                use_scaled_units=use_scaled_units,
                unit_conversion_factor=unit_conversion_factor,
            )
=======
>>>>>>> db35f19d
            plt.scatter(
                y=point_set[:, 0],
                x=point_set[:, 1],
                color=next(point_colors),
                s=pointsize,
            )


<<<<<<< HEAD
def plot_grid(grid_scaled, array, use_scaled_units, unit_conversion_factor, pointsize):
=======
def plot_grid(grid, pointsize):
>>>>>>> db35f19d
    """Plot a grid of points over the array of data_type on the figure.

     Parameters
     -----------.
     grid_arcsec : ndarray or data_type.array.aa.Grid
         A grid of (y,x) coordinates in arc-seconds which may be plotted over the array.
     array : data_type.array.aa.Scaled
        The 2D array of data_type which is plotted.
     unit_label : str
<<<<<<< HEAD
         The label for the units of the y / x axis of the plots.
=======
         The label for the unit_label of the y / x axis of the plots.
>>>>>>> db35f19d
     kpc_per_arcsec : float or None
         The conversion factor between arc-seconds and kiloparsecs, required to plotters the unit_label in kpc.
     grid_pointsize : int
         The size of the points plotted to show the grid.
     """
<<<<<<< HEAD
    if grid_scaled is not None:

        grid_units = convert_grid_units(
            grid_scaled=grid_scaled,
            array=array,
            use_scaled_units=use_scaled_units,
            unit_conversion_factor=unit_conversion_factor,
        )
=======
    if grid is not None:
>>>>>>> db35f19d

        plt.scatter(
            y=np.asarray(grid[:, 0]),
            x=np.asarray(grid[:, 1]),
            s=pointsize,
            c="k",
        )<|MERGE_RESOLUTION|>--- conflicted
+++ resolved
@@ -23,15 +23,9 @@
     centres=None,
     grid=None,
     as_subplot=False,
-<<<<<<< HEAD
-    use_scaled_units=False,
-    unit_conversion_factor=None,
-    unit_label="pixels",
-=======
     use_scaled_units=True,
     unit_conversion_factor=None,
     unit_label="scaled",
->>>>>>> db35f19d
     figsize=(7, 7),
     aspect="equal",
     cmap="jet",
@@ -85,15 +79,9 @@
     as_subplot : bool
         Whether the array is plotted as part of a subplot, in which case the grid figure is not opened / closed.
     unit_label : str
-<<<<<<< HEAD
-        The label for the units of the y / x axis of the plots.
+        The label for the unit_label of the y / x axis of the plots.
     unit_conversion_factor : float or None
-        The conversion factor between arc-seconds and kiloparsecs, required to plotters the units in kpc.
-=======
-        The label for the unit_label of the y / x axis of the plots.
-    unit_conversion_factor : float or None
-        The conversion factor between arc-seconds and kiloparsecs, required to plotters the unit_label in kpc.
->>>>>>> db35f19d
+        The conversion factor between arc-seconds and kiloparsecs, required to plotters the unit_label in kpc.
     figsize : (int, int)
         The size of the figure in (rows, columns).
     aspect : str
@@ -171,11 +159,7 @@
 
     if array.pixel_scales is None and use_scaled_units:
         raise exc.ArrayException(
-<<<<<<< HEAD
-            "You cannot plot an array using its scaled units if the input array does not have "
-=======
             "You cannot plot an array using its scaled unit_label if the input array does not have "
->>>>>>> db35f19d
             "a pixel scales attribute."
         )
 
@@ -222,44 +206,14 @@
     plot_origin(
         array=array,
         include_origin=include_origin,
-<<<<<<< HEAD
-        use_scaled_units=use_scaled_units,
-        unit_conversion_factor=unit_conversion_factor,
-    )
-    plot_mask(
-        mask=mask, use_scaled_units=unit_label, unit_conversion_factor=unit_conversion_factor, pointsize=mask_pointsize
-=======
     )
     plot_mask(
         mask=mask, pointsize=mask_pointsize
->>>>>>> db35f19d
     )
     plotter_util.plot_lines(line_lists=lines)
     plot_border(
         mask=mask,
         include_border=include_border,
-<<<<<<< HEAD
-        use_scaled_units=use_scaled_units,
-        unit_conversion_factor=unit_conversion_factor,
-        pointsize=border_pointsize,
-    )
-    plot_points(
-        points_arcsec=points,
-        array=array,
-        use_scaled_units=use_scaled_units,
-        unit_conversion_factor=unit_conversion_factor,
-        pointsize=point_pointsize,
-    )
-    plot_grid(
-        grid_scaled=grid,
-        array=array,
-        use_scaled_units=use_scaled_units,
-        unit_conversion_factor=unit_conversion_factor,
-        pointsize=grid_pointsize,
-    )
-    plot_centres(
-        array=array, centres=centres, use_scaled_units=use_scaled_units, unit_conversion_factor=unit_conversion_factor
-=======
         pointsize=border_pointsize,
     )
     plot_points(
@@ -272,7 +226,6 @@
     )
     plot_centres(
         centres=centres,
->>>>>>> db35f19d
     )
     plotter_util.output_figure(
         array,
@@ -310,15 +263,9 @@
     as_subplot : bool
         Whether the array is plotted as part of a subplot, in which case the grid figure is not opened / closed.
     unit_label : str
-<<<<<<< HEAD
-        The label for the units of the y / x axis of the plots.
+        The label for the unit_label of the y / x axis of the plots.
     unit_conversion_factor : float or None
-        The conversion factor between arc-seconds and kiloparsecs, required to plotters the units in kpc.
-=======
-        The label for the unit_label of the y / x axis of the plots.
-    unit_conversion_factor : float or None
-        The conversion factor between arc-seconds and kiloparsecs, required to plotters the unit_label in kpc.
->>>>>>> db35f19d
+        The conversion factor between arc-seconds and kiloparsecs, required to plotters the unit_label in kpc.
     figsize : (int, int)
         The size of the figure in (rows, columns).
     aspect : str
@@ -358,57 +305,12 @@
         linscale=linscale,
     )
 
-<<<<<<< HEAD
-    extent = get_extent(
-        array=array,
-        extent=extent,
-        use_scaled_units=use_scaled_units,
-        unit_conversion_factor=unit_conversion_factor,
-        xticks_manual=xticks_manual,
-        yticks_manual=yticks_manual,
-    )
-
-    plt.imshow(array.in_2d, aspect=aspect, cmap=cmap, norm=norm_scale, extent=extent)
-    return fig
-
-
-def get_extent(array, extent, use_scaled_units, unit_conversion_factor, xticks_manual, yticks_manual):
-    """Get the extent of the dimensions of the array in the units of the figure (e.g. arc-seconds or kpc).
-
-    This is used to set the extent of the array and thus the y / x axis limits.
-
-    Parameters
-    -----------
-    array : data_type.array.aa.Scaled
-        The 2D array of data_type which is plotted.
-    unit_label : str
-        The label for the units of the y / x axis of the plots.
-    unit_conversion_factor : float
-        The conversion factor between arc-seconds and kiloparsecs, required to plotters the units in kpc.
-    xticks_manual :  [] or None
-        If input, the xticks do not use the array's default xticks but instead overwrite them as these values.
-    yticks_manual :  [] or None
-        If input, the yticks do not use the array's default yticks but instead overwrite them as these values.
-    """
-    if xticks_manual is not None and yticks_manual is not None:
-        return np.asarray(
-            [xticks_manual[0], xticks_manual[3], yticks_manual[0], yticks_manual[3]]
-        )
-
-    if not use_scaled_units:
-        return np.asarray([0, array.shape_2d[1], 0, array.shape_2d[0]])
-    elif use_scaled_units and unit_conversion_factor is None:
-        return extent
-    elif use_scaled_units and unit_conversion_factor is not None:
-        return list(map(lambda tick: tick * unit_conversion_factor, extent))
-=======
     plt.imshow(array.in_2d, aspect=aspect, cmap=cmap, norm=norm_scale, extent=extent)
     plotter_util.set_yxticks(array=array, extent=extent, use_scaled_units=use_scaled_units,
                 unit_conversion_factor=unit_conversion_factor, xticks_manual=xticks_manual, yticks_manual=yticks_manual)
 
     return fig
 
->>>>>>> db35f19d
 
 def get_normalization_min_max(array, norm_min, norm_max):
     """Get the minimum and maximum of the normalization of the array, which sets the lower and upper limits of the \
@@ -473,35 +375,7 @@
         )
 
 
-<<<<<<< HEAD
-def convert_grid_units(array, grid_scaled, use_scaled_units, unit_conversion_factor):
-    """Convert the grid from its input units (arc-seconds) to the input unit (e.g. retain arc-seconds) or convert to \
-    another set of units (pixels or kilo parsecs).
-
-    Parameters
-    -----------
-    array : data_type.array.aa.Scaled
-        The 2D array of data_type which is plotted, the shape of which is used for converting the grid to units of pixels.
-    grid_scaled : ndarray or data_type.array.aa.Grid
-        The (y,x) coordinates of the grid in arc-seconds, in an array of shape (total_coordinates, 2).
-    unit_label : str
-        The label for the units of the y / x axis of the plots.
-    unit_conversion_factor : float
-        The conversion factor between arc-seconds and kiloparsecs, required to plotters the units in kpc.
-    """
-
-    if not use_scaled_units:
-        return array.geometry.grid_pixels_from_grid_scaled_1d(grid_scaled_1d=grid_scaled)
-    elif use_scaled_units and unit_conversion_factor is None:
-        return grid_scaled
-    elif use_scaled_units and unit_conversion_factor is not None:
-        return grid_scaled * unit_conversion_factor
-
-
-def plot_origin(array, include_origin, use_scaled_units, unit_conversion_factor):
-=======
 def plot_origin(array, include_origin):
->>>>>>> db35f19d
     """Plot the (y,x) origin ofo the array's coordinates as a 'x'.
     
     Parameters
@@ -511,35 +385,16 @@
     origin : (float, float).
         The origin of the coordinate system of the array, which is plotted as an 'x' on the image if input.
     unit_label : str
-<<<<<<< HEAD
-        The label for the units of the y / x axis of the plots.
+        The label for the unit_label of the y / x axis of the plots.
     unit_conversion_factor : float or None
-        The conversion factor between arc-seconds and kiloparsecs, required to plotters the units in kpc.
-=======
-        The label for the unit_label of the y / x axis of the plots.
-    unit_conversion_factor : float or None
-        The conversion factor between arc-seconds and kiloparsecs, required to plotters the unit_label in kpc.
->>>>>>> db35f19d
+        The conversion factor between arc-seconds and kiloparsecs, required to plotters the unit_label in kpc.
     """
     if include_origin:
 
         plt.scatter(y=array.origin[0], x=array.origin[1], s=80, c="k", marker="x")
 
-<<<<<<< HEAD
-        origin_units = convert_grid_units(
-            array=array,
-            grid_scaled=origin_grid,
-            use_scaled_units=use_scaled_units,
-            unit_conversion_factor=unit_conversion_factor,
-        )
-        plt.scatter(y=origin_units[0], x=origin_units[1], s=80, c="k", marker="x")
-
-
-def plot_centres(array, centres, use_scaled_units, unit_conversion_factor):
-=======
 
 def plot_centres(centres):
->>>>>>> db35f19d
     """Plot the (y,x) centres (e.g. of a mass profile) on the array as an 'x'.
 
     Parameters
@@ -549,15 +404,9 @@
     centres : [[tuple]]
         The list of centres; centres in the same list entry are colored the same.
     use_scaled_units_label : str
-<<<<<<< HEAD
-        The label for the units of the y / x axis of the plots.
+        The label for the unit_label of the y / x axis of the plots.
     unit_conversion_factor : float or None
-        The conversion factor between arc-seconds and kiloparsecs, required to plotters the units in kpc.
-=======
-        The label for the unit_label of the y / x axis of the plots.
-    unit_conversion_factor : float or None
-        The conversion factor between arc-seconds and kiloparsecs, required to plotters the unit_label in kpc.
->>>>>>> db35f19d
+        The conversion factor between arc-seconds and kiloparsecs, required to plotters the unit_label in kpc.
     """
     if centres is not None:
 
@@ -567,24 +416,11 @@
             color = next(colors)
             for centre in centres_of_galaxy:
 
-<<<<<<< HEAD
-                centre_units = convert_grid_units(
-                    array=array,
-                    grid_scaled=centre,
-                    use_scaled_units=use_scaled_units,
-                    unit_conversion_factor=unit_conversion_factor,
-                )
-=======
->>>>>>> db35f19d
                 plt.scatter(
                     y=centre[0], x=centre[1], s=300, c=color, marker="x"
                 )
 
-<<<<<<< HEAD
-def plot_mask(mask, use_scaled_units, unit_conversion_factor, pointsize):
-=======
 def plot_mask(mask, pointsize):
->>>>>>> db35f19d
     """Plot the mask of the array on the figure.
 
     Parameters
@@ -592,15 +428,9 @@
     mask : ndarray of data_type.array.mask.Mask
         The mask applied to the array, the edge of which is plotted as a set of points over the plotted array.
     use_scaled_units_label : str
-<<<<<<< HEAD
-        The label for the units of the y / x axis of the plots.
+        The label for the unit_label of the y / x axis of the plots.
     unit_conversion_factor : float or None
-        The conversion factor between arc-seconds and kiloparsecs, required to plotters the units in kpc.
-=======
-        The label for the unit_label of the y / x axis of the plots.
-    unit_conversion_factor : float or None
-        The conversion factor between arc-seconds and kiloparsecs, required to plotters the unit_label in kpc.
->>>>>>> db35f19d
+        The conversion factor between arc-seconds and kiloparsecs, required to plotters the unit_label in kpc.
     pointsize : int
         The size of the points plotted to show the mask.
     """
@@ -616,15 +446,6 @@
         edge_scaled = mask.geometry.grid_scaled_from_grid_pixels_1d(
             grid_pixels_1d=edge_pixels
         )
-<<<<<<< HEAD
-        edge_units = convert_grid_units(
-            array=mask,
-            grid_scaled=edge_scaled,
-            use_scaled_units=use_scaled_units,
-            unit_conversion_factor=unit_conversion_factor,
-        )
-=======
->>>>>>> db35f19d
 
         plt.scatter(
             y=np.asarray(edge_scaled[:, 0]),
@@ -634,11 +455,7 @@
         )
 
 
-<<<<<<< HEAD
-def plot_border(mask, include_border, use_scaled_units, unit_conversion_factor, pointsize):
-=======
 def plot_border(mask, include_border, pointsize):
->>>>>>> db35f19d
     """Plot the borders of the mask or the array on the figure.
 
     Parameters
@@ -648,11 +465,7 @@
     include_border : bool
         If a mask is supplied, its borders pixels (e.g. the exterior edge) is plotted if this is *True*.
     unit_label : str
-<<<<<<< HEAD
-        The label for the units of the y / x axis of the plots.
-=======
-        The label for the unit_label of the y / x axis of the plots.
->>>>>>> db35f19d
+        The label for the unit_label of the y / x axis of the plots.
     kpc_per_arcsec : float or None
         The conversion factor between arc-seconds and kiloparsecs, required to plotters the unit_label in kpc.
     border_pointsize : int
@@ -663,16 +476,6 @@
         plt.gca()
         border_grid = mask.geometry.border_grid.in_1d_binned
 
-<<<<<<< HEAD
-        border_units = convert_grid_units(
-            array=mask,
-            grid_scaled=border_grid,
-            use_scaled_units=use_scaled_units,
-            unit_conversion_factor=unit_conversion_factor,
-        )
-
-=======
->>>>>>> db35f19d
         plt.scatter(
             y=np.asarray(border_grid[:, 0]),
             x=np.asarray(border_grid[:, 1]),
@@ -681,11 +484,7 @@
         )
 
 
-<<<<<<< HEAD
-def plot_points(points_arcsec, array, use_scaled_units, unit_conversion_factor, pointsize):
-=======
 def plot_points(points, pointsize):
->>>>>>> db35f19d
     """Plot a set of points over the array of data_type on the figure.
 
     Parameters
@@ -695,15 +494,9 @@
     array : data_type.array.aa.Scaled
         The 2D array of data_type which is plotted.
     use_scaled_units_label : str
-<<<<<<< HEAD
-        The label for the units of the y / x axis of the plots.
+        The label for the unit_label of the y / x axis of the plots.
     unit_conversion_factor : float or None
-        The conversion factor between arc-seconds and kiloparsecs, required to plotters the units in kpc.
-=======
-        The label for the unit_label of the y / x axis of the plots.
-    unit_conversion_factor : float or None
-        The conversion factor between arc-seconds and kiloparsecs, required to plotters the unit_label in kpc.
->>>>>>> db35f19d
+        The conversion factor between arc-seconds and kiloparsecs, required to plotters the unit_label in kpc.
     pointsize : int
         The size of the points plotted to show the input points.
     """
@@ -716,15 +509,6 @@
         point_colors = itertools.cycle(["m", "y", "r", "w", "c", "b", "g", "k"])
         for point_set in points:
 
-<<<<<<< HEAD
-            point_set_units = convert_grid_units(
-                array=array,
-                grid_scaled=point_set_arcsec,
-                use_scaled_units=use_scaled_units,
-                unit_conversion_factor=unit_conversion_factor,
-            )
-=======
->>>>>>> db35f19d
             plt.scatter(
                 y=point_set[:, 0],
                 x=point_set[:, 1],
@@ -733,11 +517,7 @@
             )
 
 
-<<<<<<< HEAD
-def plot_grid(grid_scaled, array, use_scaled_units, unit_conversion_factor, pointsize):
-=======
 def plot_grid(grid, pointsize):
->>>>>>> db35f19d
     """Plot a grid of points over the array of data_type on the figure.
 
      Parameters
@@ -747,28 +527,13 @@
      array : data_type.array.aa.Scaled
         The 2D array of data_type which is plotted.
      unit_label : str
-<<<<<<< HEAD
-         The label for the units of the y / x axis of the plots.
-=======
          The label for the unit_label of the y / x axis of the plots.
->>>>>>> db35f19d
      kpc_per_arcsec : float or None
          The conversion factor between arc-seconds and kiloparsecs, required to plotters the unit_label in kpc.
      grid_pointsize : int
          The size of the points plotted to show the grid.
      """
-<<<<<<< HEAD
-    if grid_scaled is not None:
-
-        grid_units = convert_grid_units(
-            grid_scaled=grid_scaled,
-            array=array,
-            use_scaled_units=use_scaled_units,
-            unit_conversion_factor=unit_conversion_factor,
-        )
-=======
     if grid is not None:
->>>>>>> db35f19d
 
         plt.scatter(
             y=np.asarray(grid[:, 0]),
