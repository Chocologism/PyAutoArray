from autoarray.plot.plotters import abstract_plotters
from autoarray.plot.mat_wrap import visuals as vis
from autoarray.plot.mat_wrap import include as inc
from autoarray.plot.mat_wrap import mat_plot as mp
from autoarray.structures.arrays.one_d import array_1d
from autoarray.structures.arrays.two_d import array_2d
from autoarray.structures.frames import frames
from autoarray.structures.grids.two_d import grid_2d
from autoarray.structures.grids.two_d import grid_2d_irregular
from autoarray.inversion import mappers
import typing


class Array2DPlotter(abstract_plotters.AbstractPlotter):
    def __init__(
        self,
        array: array_2d.Array2D,
        mat_plot_2d: mp.MatPlot2D = mp.MatPlot2D(),
        visuals_2d: vis.Visuals2D = vis.Visuals2D(),
        include_2d: inc.Include2D = inc.Include2D(),
    ):

        super().__init__(
            visuals_2d=visuals_2d, include_2d=include_2d, mat_plot_2d=mat_plot_2d
        )

        self.array = array

    @property
    def visuals_with_include_2d(self):
        """
        Extracts from an `Array2D` attributes that can be plotted and returns them in a `Visuals` object.

        Only attributes already in `self.visuals_2d` or with `True` entries in the `Include` object are extracted
        for plotting.

        From an `Array2D` the following attributes can be extracted for plotting:

        - origin: the (y,x) origin of the structure's coordinate system.
        - mask: the mask of the structure.
        - border: the border of the structure's mask.

        Parameters
        ----------
        array : array_2d.Array2D
            The array whose attributes are extracted for plotting.

        Returns
        -------
        vis.Visuals2D
            The collection of attributes that can be plotted by a `Plotter2D` object.
        """
        return self.visuals_2d + self.visuals_2d.__class__(
            origin=self.extract_2d(
                "origin", grid_2d_irregular.Grid2DIrregular(grid=[self.array.origin])
            ),
            mask=self.extract_2d("mask", self.array.mask),
            border=self.extract_2d("border", self.array.mask.border_grid_sub_1.binned),
        )

    def figure_2d(self):

        self.mat_plot_2d.plot_array(
            array=self.array,
            visuals_2d=self.visuals_with_include_2d,
            auto_labels=mp.AutoLabels(title="Array2D", filename="array"),
        )


class Frame2DPlotter(abstract_plotters.AbstractPlotter):
    def __init__(
        self,
        frame: frames.Frame2D,
        mat_plot_2d: mp.MatPlot2D = mp.MatPlot2D(),
        visuals_2d: vis.Visuals2D = vis.Visuals2D(),
        include_2d: inc.Include2D = inc.Include2D(),
    ):
        super().__init__(
            visuals_2d=visuals_2d, include_2d=include_2d, mat_plot_2d=mat_plot_2d
        )

        self.frame = frame

    @property
    def visuals_with_include_2d(self):
        """
        Extracts from a `Frame2D` attributes that can be plotted and return them in a `Visuals` object.

        Only attributes already in `self.visuals_2d` or with `True` entries in the `Include` object are extracted
        for plotting.

        From an `Frame2D` the following attributes can be extracted for plotting:

        - origin: the (y,x) origin of the structure's coordinate system.
        - mask: the mask of the structure.
        - border: the border of the structure's mask.
        - parallel_overscan: the parallel overscan of the frame data.
        - serial_prescan: the serial prescan of the frame data.
        - serial_overscan: the serial overscan of the frame data.

        Parameters
        ----------
        frame : frames.Frame2D
            The frame whose attributes are extracted for plotting.

        Returns
        -------
        vis.Visuals2D
            The collection of attributes that can be plotted by a `Plotter2D` object.
        """
        return self.visuals_2d + self.visuals_2d.__class__(
            origin=self.extract_2d(
                "origin", grid_2d_irregular.Grid2DIrregular(grid=[self.frame.origin])
            ),
            mask=self.extract_2d("mask", self.frame.mask),
            border=self.extract_2d("border", self.frame.mask.border_grid_sub_1.binned),
            parallel_overscan=self.extract_2d(
                "parallel_overscan", self.frame.scans.parallel_overscan
            ),
            serial_prescan=self.extract_2d(
                "serial_prescan", self.frame.scans.serial_prescan
            ),
            serial_overscan=self.extract_2d(
                "serial_overscan", self.frame.scans.serial_overscan
            ),
        )

    def figure_2d(self):

        self.mat_plot_2d.plot_frame(
            frame=self.frame,
            visuals_2d=self.visuals_with_include_2d,
            auto_labels=mp.AutoLabels(title="Frame2D", filename="frame"),
        )


class Grid2DPlotter(abstract_plotters.AbstractPlotter):
    def __init__(
        self,
        grid: grid_2d.Grid2D,
        mat_plot_2d: mp.MatPlot2D = mp.MatPlot2D(),
        visuals_2d: vis.Visuals2D = vis.Visuals2D(),
        include_2d: inc.Include2D = inc.Include2D(),
    ):
        super().__init__(
            visuals_2d=visuals_2d, include_2d=include_2d, mat_plot_2d=mat_plot_2d
        )

        self.grid = grid

    @property
    def visuals_with_include_2d(self):
        """
        Extracts from a `Grid2D` attributes that can be plotted and return them in a `Visuals` object.

        Only attributes with `True` entries in the `Include` object are extracted for plotting.

        From a `Grid2D` the following attributes can be extracted for plotting:

        - origin: the (y,x) origin of the grid's coordinate system.
        - mask: the mask of the grid.
        - border: the border of the grid's mask.

        Parameters
        ----------
        grid : abstract_grid_2d.AbstractGrid2D
            The grid whose attributes are extracted for plotting.

        Returns
        -------
        vis.Visuals2D
            The collection of attributes that can be plotted by a `Plotter2D` object.
        """
        if not isinstance(self.grid, grid_2d.Grid2D):
            return self.visuals_2d

        return self.visuals_2d + self.visuals_2d.__class__(
            origin=self.extract_2d(
                "origin", grid_2d_irregular.Grid2DIrregular(grid=[self.grid.origin])
            )
        )

    def figure_2d(self, color_array=None):

        self.mat_plot_2d.plot_grid(
            grid=self.grid,
            visuals_2d=self.visuals_with_include_2d,
            auto_labels=mp.AutoLabels(title="Grid2D", filename="grid"),
            color_array=color_array,
        )


class MapperPlotter(abstract_plotters.AbstractPlotter):
    def __init__(
        self,
        mapper: typing.Union[mappers.MapperRectangular, mappers.MapperVoronoi],
        mat_plot_2d: mp.MatPlot2D = mp.MatPlot2D(),
        visuals_2d: vis.Visuals2D = vis.Visuals2D(),
        include_2d: inc.Include2D = inc.Include2D(),
    ):
        super().__init__(
            visuals_2d=visuals_2d, include_2d=include_2d, mat_plot_2d=mat_plot_2d
        )

        self.mapper = mapper

    @property
    def visuals_data_with_include_2d(self):
        """
        Extracts from a `Mapper` attributes that can be plotted for figures in its data-plane (e.g. the reconstructed
        data) and return them in a `Visuals` object.

        Only attributes with `True` entries in the `Include` object are extracted for plotting.

        From a `Mapper` the following attributes can be extracted for plotting in the data-plane:

        - origin: the (y,x) origin of the `Array2D`'s coordinate system in the data plane.
        - mask : the `Mask` defined in the data-plane containing the data that is used by the `Mapper`.
        - mapper_data_pixelization_grid: the `Mapper`'s pixelization grid in the data-plane.
        - mapper_border_grid: the border of the `Mapper`'s full grid in the data-plane.

        Parameters
        ----------
        mapper : mappers.Mapper
            The mapper whose data-plane attributes are extracted for plotting.

        Returns
        -------
        vis.Visuals2D
            The collection of attributes that can be plotted by a `Plotter2D` object.
        """
        return self.visuals_2d + self.visuals_2d.__class__(
            origin=self.extract_2d(
                "origin",
                grid_2d_irregular.Grid2DIrregular(
                    grid=[self.mapper.source_grid_slim.mask.origin]
                ),
            ),
            mask=self.extract_2d("mask", self.mapper.source_grid_slim.mask),
            border=self.extract_2d(
                "border", self.mapper.source_grid_slim.mask.border_grid_sub_1.binned
            ),
            pixelization_grid=self.extract_2d(
                "pixelization_grid",
                self.mapper.data_pixelization_grid,
                "mapper_data_pixelization_grid",
            ),
        )

    @property
    def visuals_source_with_include_2d(self):
        """
        Extracts from a `Mapper` attributes that can be plotted for figures in its source-plane (e.g. the reconstruction
        and return them in a `Visuals` object.

        Only attributes with `True` entries in the `Include` object are extracted for plotting.

        From a `Mapper` the following attributes can be extracted for plotting in the source-plane:

        - origin: the (y,x) origin of the coordinate system in the source plane.
        - mapper_source_pixelization_grid: the `Mapper`'s pixelization grid in the source-plane.
        - mapper_source_grid_slim: the `Mapper`'s full grid in the source-plane.
        - mapper_border_grid: the border of the `Mapper`'s full grid in the data-plane.

        Parameters
        ----------
        mapper : mappers.Mapper
            The mapper whose source-plane attributes are extracted for plotting.

        Returns
        -------
        vis.Visuals2D
            The collection of attributes that can be plotted by a `Plotter2D` object.
        """

        return self.visuals_2d + self.visuals_2d.__class__(
            origin=self.extract_2d(
                "origin",
                grid_2d_irregular.Grid2DIrregular(
                    grid=[self.mapper.source_pixelization_grid.origin]
                ),
            ),
            grid=self.extract_2d(
                "grid", self.mapper.source_grid_slim, "mapper_source_grid_slim"
            ),
            border=self.extract_2d(
                "border", self.mapper.source_grid_slim.sub_border_grid
            ),
            pixelization_grid=self.extract_2d(
                "pixelization_grid",
                self.mapper.source_pixelization_grid,
                "mapper_source_pixelization_grid",
            ),
        )

    def figure_2d(self, source_pixelilzation_values=None):

        self.mat_plot_2d.plot_mapper(
            mapper=self.mapper,
            visuals_2d=self.visuals_source_with_include_2d,
            source_pixelilzation_values=source_pixelilzation_values,
            auto_labels=mp.AutoLabels(title="Mapper", filename="mapper"),
        )

    def subplot_image_and_mapper(self, image):

        self.open_subplot_figure(number_subplots=2)

        self.mat_plot_2d.plot_array(
            array=image,
            visuals_2d=self.visuals_data_with_include_2d,
            auto_labels=mp.AutoLabels(title="Image"),
        )

        if self.visuals_2d.pixelization_indexes is not None:

            indexes = self.mapper.slim_indexes_from_pixelization_indexes(
                pixelization_indexes=self.visuals_2d.pixelization_indexes
            )

            self.mat_plot_2d.index_scatter.scatter_grid_indexes(
                grid=self.mapper.source_grid_slim.mask.masked_grid, indexes=indexes
            )

        self.figure_2d()

        self.mat_plot_2d.output.subplot_to_figure(
            auto_filename="subplot_image_and_mapper"
        )
        self.close_subplot_figure()


class YX1DPlotter(abstract_plotters.AbstractPlotter):
    def __init__(
        self,
        y,
        x,
        mat_plot_1d: mp.MatPlot1D = mp.MatPlot1D(),
        visuals_1d: vis.Visuals1D = vis.Visuals1D(),
        include_1d: inc.Include1D = inc.Include1D(),
    ):

        super().__init__(
            visuals_1d=visuals_1d, include_1d=include_1d, mat_plot_1d=mat_plot_1d
        )

        self.y = y
        self.x = x

    @property
    def visuals_with_include_1d(self) -> vis.Visuals1D:

        return self.visuals_1d + self.visuals_1d.__class__(
            origin=self.extract_1d("origin", self.x.origin),
            mask=self.extract_1d("mask", self.x.mask),
        )

<<<<<<< HEAD
    def figure(self,):
=======
    def figure_1d(self):
>>>>>>> ef26d839

        self.mat_plot_1d.plot_yx(
            y=self.y, x=self.x, visuals_1d=self.visuals_1d, auto_labels=mp.AutoLabels()
        )
<|MERGE_RESOLUTION|>--- conflicted
+++ resolved
@@ -1,366 +1,362 @@
-from autoarray.plot.plotters import abstract_plotters
-from autoarray.plot.mat_wrap import visuals as vis
-from autoarray.plot.mat_wrap import include as inc
-from autoarray.plot.mat_wrap import mat_plot as mp
-from autoarray.structures.arrays.one_d import array_1d
-from autoarray.structures.arrays.two_d import array_2d
-from autoarray.structures.frames import frames
-from autoarray.structures.grids.two_d import grid_2d
-from autoarray.structures.grids.two_d import grid_2d_irregular
-from autoarray.inversion import mappers
-import typing
-
-
-class Array2DPlotter(abstract_plotters.AbstractPlotter):
-    def __init__(
-        self,
-        array: array_2d.Array2D,
-        mat_plot_2d: mp.MatPlot2D = mp.MatPlot2D(),
-        visuals_2d: vis.Visuals2D = vis.Visuals2D(),
-        include_2d: inc.Include2D = inc.Include2D(),
-    ):
-
-        super().__init__(
-            visuals_2d=visuals_2d, include_2d=include_2d, mat_plot_2d=mat_plot_2d
-        )
-
-        self.array = array
-
-    @property
-    def visuals_with_include_2d(self):
-        """
-        Extracts from an `Array2D` attributes that can be plotted and returns them in a `Visuals` object.
-
-        Only attributes already in `self.visuals_2d` or with `True` entries in the `Include` object are extracted
-        for plotting.
-
-        From an `Array2D` the following attributes can be extracted for plotting:
-
-        - origin: the (y,x) origin of the structure's coordinate system.
-        - mask: the mask of the structure.
-        - border: the border of the structure's mask.
-
-        Parameters
-        ----------
-        array : array_2d.Array2D
-            The array whose attributes are extracted for plotting.
-
-        Returns
-        -------
-        vis.Visuals2D
-            The collection of attributes that can be plotted by a `Plotter2D` object.
-        """
-        return self.visuals_2d + self.visuals_2d.__class__(
-            origin=self.extract_2d(
-                "origin", grid_2d_irregular.Grid2DIrregular(grid=[self.array.origin])
-            ),
-            mask=self.extract_2d("mask", self.array.mask),
-            border=self.extract_2d("border", self.array.mask.border_grid_sub_1.binned),
-        )
-
-    def figure_2d(self):
-
-        self.mat_plot_2d.plot_array(
-            array=self.array,
-            visuals_2d=self.visuals_with_include_2d,
-            auto_labels=mp.AutoLabels(title="Array2D", filename="array"),
-        )
-
-
-class Frame2DPlotter(abstract_plotters.AbstractPlotter):
-    def __init__(
-        self,
-        frame: frames.Frame2D,
-        mat_plot_2d: mp.MatPlot2D = mp.MatPlot2D(),
-        visuals_2d: vis.Visuals2D = vis.Visuals2D(),
-        include_2d: inc.Include2D = inc.Include2D(),
-    ):
-        super().__init__(
-            visuals_2d=visuals_2d, include_2d=include_2d, mat_plot_2d=mat_plot_2d
-        )
-
-        self.frame = frame
-
-    @property
-    def visuals_with_include_2d(self):
-        """
-        Extracts from a `Frame2D` attributes that can be plotted and return them in a `Visuals` object.
-
-        Only attributes already in `self.visuals_2d` or with `True` entries in the `Include` object are extracted
-        for plotting.
-
-        From an `Frame2D` the following attributes can be extracted for plotting:
-
-        - origin: the (y,x) origin of the structure's coordinate system.
-        - mask: the mask of the structure.
-        - border: the border of the structure's mask.
-        - parallel_overscan: the parallel overscan of the frame data.
-        - serial_prescan: the serial prescan of the frame data.
-        - serial_overscan: the serial overscan of the frame data.
-
-        Parameters
-        ----------
-        frame : frames.Frame2D
-            The frame whose attributes are extracted for plotting.
-
-        Returns
-        -------
-        vis.Visuals2D
-            The collection of attributes that can be plotted by a `Plotter2D` object.
-        """
-        return self.visuals_2d + self.visuals_2d.__class__(
-            origin=self.extract_2d(
-                "origin", grid_2d_irregular.Grid2DIrregular(grid=[self.frame.origin])
-            ),
-            mask=self.extract_2d("mask", self.frame.mask),
-            border=self.extract_2d("border", self.frame.mask.border_grid_sub_1.binned),
-            parallel_overscan=self.extract_2d(
-                "parallel_overscan", self.frame.scans.parallel_overscan
-            ),
-            serial_prescan=self.extract_2d(
-                "serial_prescan", self.frame.scans.serial_prescan
-            ),
-            serial_overscan=self.extract_2d(
-                "serial_overscan", self.frame.scans.serial_overscan
-            ),
-        )
-
-    def figure_2d(self):
-
-        self.mat_plot_2d.plot_frame(
-            frame=self.frame,
-            visuals_2d=self.visuals_with_include_2d,
-            auto_labels=mp.AutoLabels(title="Frame2D", filename="frame"),
-        )
-
-
-class Grid2DPlotter(abstract_plotters.AbstractPlotter):
-    def __init__(
-        self,
-        grid: grid_2d.Grid2D,
-        mat_plot_2d: mp.MatPlot2D = mp.MatPlot2D(),
-        visuals_2d: vis.Visuals2D = vis.Visuals2D(),
-        include_2d: inc.Include2D = inc.Include2D(),
-    ):
-        super().__init__(
-            visuals_2d=visuals_2d, include_2d=include_2d, mat_plot_2d=mat_plot_2d
-        )
-
-        self.grid = grid
-
-    @property
-    def visuals_with_include_2d(self):
-        """
-        Extracts from a `Grid2D` attributes that can be plotted and return them in a `Visuals` object.
-
-        Only attributes with `True` entries in the `Include` object are extracted for plotting.
-
-        From a `Grid2D` the following attributes can be extracted for plotting:
-
-        - origin: the (y,x) origin of the grid's coordinate system.
-        - mask: the mask of the grid.
-        - border: the border of the grid's mask.
-
-        Parameters
-        ----------
-        grid : abstract_grid_2d.AbstractGrid2D
-            The grid whose attributes are extracted for plotting.
-
-        Returns
-        -------
-        vis.Visuals2D
-            The collection of attributes that can be plotted by a `Plotter2D` object.
-        """
-        if not isinstance(self.grid, grid_2d.Grid2D):
-            return self.visuals_2d
-
-        return self.visuals_2d + self.visuals_2d.__class__(
-            origin=self.extract_2d(
-                "origin", grid_2d_irregular.Grid2DIrregular(grid=[self.grid.origin])
-            )
-        )
-
-    def figure_2d(self, color_array=None):
-
-        self.mat_plot_2d.plot_grid(
-            grid=self.grid,
-            visuals_2d=self.visuals_with_include_2d,
-            auto_labels=mp.AutoLabels(title="Grid2D", filename="grid"),
-            color_array=color_array,
-        )
-
-
-class MapperPlotter(abstract_plotters.AbstractPlotter):
-    def __init__(
-        self,
-        mapper: typing.Union[mappers.MapperRectangular, mappers.MapperVoronoi],
-        mat_plot_2d: mp.MatPlot2D = mp.MatPlot2D(),
-        visuals_2d: vis.Visuals2D = vis.Visuals2D(),
-        include_2d: inc.Include2D = inc.Include2D(),
-    ):
-        super().__init__(
-            visuals_2d=visuals_2d, include_2d=include_2d, mat_plot_2d=mat_plot_2d
-        )
-
-        self.mapper = mapper
-
-    @property
-    def visuals_data_with_include_2d(self):
-        """
-        Extracts from a `Mapper` attributes that can be plotted for figures in its data-plane (e.g. the reconstructed
-        data) and return them in a `Visuals` object.
-
-        Only attributes with `True` entries in the `Include` object are extracted for plotting.
-
-        From a `Mapper` the following attributes can be extracted for plotting in the data-plane:
-
-        - origin: the (y,x) origin of the `Array2D`'s coordinate system in the data plane.
-        - mask : the `Mask` defined in the data-plane containing the data that is used by the `Mapper`.
-        - mapper_data_pixelization_grid: the `Mapper`'s pixelization grid in the data-plane.
-        - mapper_border_grid: the border of the `Mapper`'s full grid in the data-plane.
-
-        Parameters
-        ----------
-        mapper : mappers.Mapper
-            The mapper whose data-plane attributes are extracted for plotting.
-
-        Returns
-        -------
-        vis.Visuals2D
-            The collection of attributes that can be plotted by a `Plotter2D` object.
-        """
-        return self.visuals_2d + self.visuals_2d.__class__(
-            origin=self.extract_2d(
-                "origin",
-                grid_2d_irregular.Grid2DIrregular(
-                    grid=[self.mapper.source_grid_slim.mask.origin]
-                ),
-            ),
-            mask=self.extract_2d("mask", self.mapper.source_grid_slim.mask),
-            border=self.extract_2d(
-                "border", self.mapper.source_grid_slim.mask.border_grid_sub_1.binned
-            ),
-            pixelization_grid=self.extract_2d(
-                "pixelization_grid",
-                self.mapper.data_pixelization_grid,
-                "mapper_data_pixelization_grid",
-            ),
-        )
-
-    @property
-    def visuals_source_with_include_2d(self):
-        """
-        Extracts from a `Mapper` attributes that can be plotted for figures in its source-plane (e.g. the reconstruction
-        and return them in a `Visuals` object.
-
-        Only attributes with `True` entries in the `Include` object are extracted for plotting.
-
-        From a `Mapper` the following attributes can be extracted for plotting in the source-plane:
-
-        - origin: the (y,x) origin of the coordinate system in the source plane.
-        - mapper_source_pixelization_grid: the `Mapper`'s pixelization grid in the source-plane.
-        - mapper_source_grid_slim: the `Mapper`'s full grid in the source-plane.
-        - mapper_border_grid: the border of the `Mapper`'s full grid in the data-plane.
-
-        Parameters
-        ----------
-        mapper : mappers.Mapper
-            The mapper whose source-plane attributes are extracted for plotting.
-
-        Returns
-        -------
-        vis.Visuals2D
-            The collection of attributes that can be plotted by a `Plotter2D` object.
-        """
-
-        return self.visuals_2d + self.visuals_2d.__class__(
-            origin=self.extract_2d(
-                "origin",
-                grid_2d_irregular.Grid2DIrregular(
-                    grid=[self.mapper.source_pixelization_grid.origin]
-                ),
-            ),
-            grid=self.extract_2d(
-                "grid", self.mapper.source_grid_slim, "mapper_source_grid_slim"
-            ),
-            border=self.extract_2d(
-                "border", self.mapper.source_grid_slim.sub_border_grid
-            ),
-            pixelization_grid=self.extract_2d(
-                "pixelization_grid",
-                self.mapper.source_pixelization_grid,
-                "mapper_source_pixelization_grid",
-            ),
-        )
-
-    def figure_2d(self, source_pixelilzation_values=None):
-
-        self.mat_plot_2d.plot_mapper(
-            mapper=self.mapper,
-            visuals_2d=self.visuals_source_with_include_2d,
-            source_pixelilzation_values=source_pixelilzation_values,
-            auto_labels=mp.AutoLabels(title="Mapper", filename="mapper"),
-        )
-
-    def subplot_image_and_mapper(self, image):
-
-        self.open_subplot_figure(number_subplots=2)
-
-        self.mat_plot_2d.plot_array(
-            array=image,
-            visuals_2d=self.visuals_data_with_include_2d,
-            auto_labels=mp.AutoLabels(title="Image"),
-        )
-
-        if self.visuals_2d.pixelization_indexes is not None:
-
-            indexes = self.mapper.slim_indexes_from_pixelization_indexes(
-                pixelization_indexes=self.visuals_2d.pixelization_indexes
-            )
-
-            self.mat_plot_2d.index_scatter.scatter_grid_indexes(
-                grid=self.mapper.source_grid_slim.mask.masked_grid, indexes=indexes
-            )
-
-        self.figure_2d()
-
-        self.mat_plot_2d.output.subplot_to_figure(
-            auto_filename="subplot_image_and_mapper"
-        )
-        self.close_subplot_figure()
-
-
-class YX1DPlotter(abstract_plotters.AbstractPlotter):
-    def __init__(
-        self,
-        y,
-        x,
-        mat_plot_1d: mp.MatPlot1D = mp.MatPlot1D(),
-        visuals_1d: vis.Visuals1D = vis.Visuals1D(),
-        include_1d: inc.Include1D = inc.Include1D(),
-    ):
-
-        super().__init__(
-            visuals_1d=visuals_1d, include_1d=include_1d, mat_plot_1d=mat_plot_1d
-        )
-
-        self.y = y
-        self.x = x
-
-    @property
-    def visuals_with_include_1d(self) -> vis.Visuals1D:
-
-        return self.visuals_1d + self.visuals_1d.__class__(
-            origin=self.extract_1d("origin", self.x.origin),
-            mask=self.extract_1d("mask", self.x.mask),
-        )
-
-<<<<<<< HEAD
-    def figure(self,):
-=======
-    def figure_1d(self):
->>>>>>> ef26d839
-
-        self.mat_plot_1d.plot_yx(
-            y=self.y, x=self.x, visuals_1d=self.visuals_1d, auto_labels=mp.AutoLabels()
-        )
+from autoarray.plot.plotters import abstract_plotters
+from autoarray.plot.mat_wrap import visuals as vis
+from autoarray.plot.mat_wrap import include as inc
+from autoarray.plot.mat_wrap import mat_plot as mp
+from autoarray.structures.arrays.one_d import array_1d
+from autoarray.structures.arrays.two_d import array_2d
+from autoarray.structures.frames import frames
+from autoarray.structures.grids.two_d import grid_2d
+from autoarray.structures.grids.two_d import grid_2d_irregular
+from autoarray.inversion import mappers
+import typing
+
+
+class Array2DPlotter(abstract_plotters.AbstractPlotter):
+    def __init__(
+        self,
+        array: array_2d.Array2D,
+        mat_plot_2d: mp.MatPlot2D = mp.MatPlot2D(),
+        visuals_2d: vis.Visuals2D = vis.Visuals2D(),
+        include_2d: inc.Include2D = inc.Include2D(),
+    ):
+
+        super().__init__(
+            visuals_2d=visuals_2d, include_2d=include_2d, mat_plot_2d=mat_plot_2d
+        )
+
+        self.array = array
+
+    @property
+    def visuals_with_include_2d(self):
+        """
+        Extracts from an `Array2D` attributes that can be plotted and returns them in a `Visuals` object.
+
+        Only attributes already in `self.visuals_2d` or with `True` entries in the `Include` object are extracted
+        for plotting.
+
+        From an `Array2D` the following attributes can be extracted for plotting:
+
+        - origin: the (y,x) origin of the structure's coordinate system.
+        - mask: the mask of the structure.
+        - border: the border of the structure's mask.
+
+        Parameters
+        ----------
+        array : array_2d.Array2D
+            The array whose attributes are extracted for plotting.
+
+        Returns
+        -------
+        vis.Visuals2D
+            The collection of attributes that can be plotted by a `Plotter2D` object.
+        """
+        return self.visuals_2d + self.visuals_2d.__class__(
+            origin=self.extract_2d(
+                "origin", grid_2d_irregular.Grid2DIrregular(grid=[self.array.origin])
+            ),
+            mask=self.extract_2d("mask", self.array.mask),
+            border=self.extract_2d("border", self.array.mask.border_grid_sub_1.binned),
+        )
+
+    def figure_2d(self):
+
+        self.mat_plot_2d.plot_array(
+            array=self.array,
+            visuals_2d=self.visuals_with_include_2d,
+            auto_labels=mp.AutoLabels(title="Array2D", filename="array"),
+        )
+
+
+class Frame2DPlotter(abstract_plotters.AbstractPlotter):
+    def __init__(
+        self,
+        frame: frames.Frame2D,
+        mat_plot_2d: mp.MatPlot2D = mp.MatPlot2D(),
+        visuals_2d: vis.Visuals2D = vis.Visuals2D(),
+        include_2d: inc.Include2D = inc.Include2D(),
+    ):
+        super().__init__(
+            visuals_2d=visuals_2d, include_2d=include_2d, mat_plot_2d=mat_plot_2d
+        )
+
+        self.frame = frame
+
+    @property
+    def visuals_with_include_2d(self):
+        """
+        Extracts from a `Frame2D` attributes that can be plotted and return them in a `Visuals` object.
+
+        Only attributes already in `self.visuals_2d` or with `True` entries in the `Include` object are extracted
+        for plotting.
+
+        From an `Frame2D` the following attributes can be extracted for plotting:
+
+        - origin: the (y,x) origin of the structure's coordinate system.
+        - mask: the mask of the structure.
+        - border: the border of the structure's mask.
+        - parallel_overscan: the parallel overscan of the frame data.
+        - serial_prescan: the serial prescan of the frame data.
+        - serial_overscan: the serial overscan of the frame data.
+
+        Parameters
+        ----------
+        frame : frames.Frame2D
+            The frame whose attributes are extracted for plotting.
+
+        Returns
+        -------
+        vis.Visuals2D
+            The collection of attributes that can be plotted by a `Plotter2D` object.
+        """
+        return self.visuals_2d + self.visuals_2d.__class__(
+            origin=self.extract_2d(
+                "origin", grid_2d_irregular.Grid2DIrregular(grid=[self.frame.origin])
+            ),
+            mask=self.extract_2d("mask", self.frame.mask),
+            border=self.extract_2d("border", self.frame.mask.border_grid_sub_1.binned),
+            parallel_overscan=self.extract_2d(
+                "parallel_overscan", self.frame.scans.parallel_overscan
+            ),
+            serial_prescan=self.extract_2d(
+                "serial_prescan", self.frame.scans.serial_prescan
+            ),
+            serial_overscan=self.extract_2d(
+                "serial_overscan", self.frame.scans.serial_overscan
+            ),
+        )
+
+    def figure_2d(self):
+
+        self.mat_plot_2d.plot_frame(
+            frame=self.frame,
+            visuals_2d=self.visuals_with_include_2d,
+            auto_labels=mp.AutoLabels(title="Frame2D", filename="frame"),
+        )
+
+
+class Grid2DPlotter(abstract_plotters.AbstractPlotter):
+    def __init__(
+        self,
+        grid: grid_2d.Grid2D,
+        mat_plot_2d: mp.MatPlot2D = mp.MatPlot2D(),
+        visuals_2d: vis.Visuals2D = vis.Visuals2D(),
+        include_2d: inc.Include2D = inc.Include2D(),
+    ):
+        super().__init__(
+            visuals_2d=visuals_2d, include_2d=include_2d, mat_plot_2d=mat_plot_2d
+        )
+
+        self.grid = grid
+
+    @property
+    def visuals_with_include_2d(self):
+        """
+        Extracts from a `Grid2D` attributes that can be plotted and return them in a `Visuals` object.
+
+        Only attributes with `True` entries in the `Include` object are extracted for plotting.
+
+        From a `Grid2D` the following attributes can be extracted for plotting:
+
+        - origin: the (y,x) origin of the grid's coordinate system.
+        - mask: the mask of the grid.
+        - border: the border of the grid's mask.
+
+        Parameters
+        ----------
+        grid : abstract_grid_2d.AbstractGrid2D
+            The grid whose attributes are extracted for plotting.
+
+        Returns
+        -------
+        vis.Visuals2D
+            The collection of attributes that can be plotted by a `Plotter2D` object.
+        """
+        if not isinstance(self.grid, grid_2d.Grid2D):
+            return self.visuals_2d
+
+        return self.visuals_2d + self.visuals_2d.__class__(
+            origin=self.extract_2d(
+                "origin", grid_2d_irregular.Grid2DIrregular(grid=[self.grid.origin])
+            )
+        )
+
+    def figure_2d(self, color_array=None):
+
+        self.mat_plot_2d.plot_grid(
+            grid=self.grid,
+            visuals_2d=self.visuals_with_include_2d,
+            auto_labels=mp.AutoLabels(title="Grid2D", filename="grid"),
+            color_array=color_array,
+        )
+
+
+class MapperPlotter(abstract_plotters.AbstractPlotter):
+    def __init__(
+        self,
+        mapper: typing.Union[mappers.MapperRectangular, mappers.MapperVoronoi],
+        mat_plot_2d: mp.MatPlot2D = mp.MatPlot2D(),
+        visuals_2d: vis.Visuals2D = vis.Visuals2D(),
+        include_2d: inc.Include2D = inc.Include2D(),
+    ):
+        super().__init__(
+            visuals_2d=visuals_2d, include_2d=include_2d, mat_plot_2d=mat_plot_2d
+        )
+
+        self.mapper = mapper
+
+    @property
+    def visuals_data_with_include_2d(self):
+        """
+        Extracts from a `Mapper` attributes that can be plotted for figures in its data-plane (e.g. the reconstructed
+        data) and return them in a `Visuals` object.
+
+        Only attributes with `True` entries in the `Include` object are extracted for plotting.
+
+        From a `Mapper` the following attributes can be extracted for plotting in the data-plane:
+
+        - origin: the (y,x) origin of the `Array2D`'s coordinate system in the data plane.
+        - mask : the `Mask` defined in the data-plane containing the data that is used by the `Mapper`.
+        - mapper_data_pixelization_grid: the `Mapper`'s pixelization grid in the data-plane.
+        - mapper_border_grid: the border of the `Mapper`'s full grid in the data-plane.
+
+        Parameters
+        ----------
+        mapper : mappers.Mapper
+            The mapper whose data-plane attributes are extracted for plotting.
+
+        Returns
+        -------
+        vis.Visuals2D
+            The collection of attributes that can be plotted by a `Plotter2D` object.
+        """
+        return self.visuals_2d + self.visuals_2d.__class__(
+            origin=self.extract_2d(
+                "origin",
+                grid_2d_irregular.Grid2DIrregular(
+                    grid=[self.mapper.source_grid_slim.mask.origin]
+                ),
+            ),
+            mask=self.extract_2d("mask", self.mapper.source_grid_slim.mask),
+            border=self.extract_2d(
+                "border", self.mapper.source_grid_slim.mask.border_grid_sub_1.binned
+            ),
+            pixelization_grid=self.extract_2d(
+                "pixelization_grid",
+                self.mapper.data_pixelization_grid,
+                "mapper_data_pixelization_grid",
+            ),
+        )
+
+    @property
+    def visuals_source_with_include_2d(self):
+        """
+        Extracts from a `Mapper` attributes that can be plotted for figures in its source-plane (e.g. the reconstruction
+        and return them in a `Visuals` object.
+
+        Only attributes with `True` entries in the `Include` object are extracted for plotting.
+
+        From a `Mapper` the following attributes can be extracted for plotting in the source-plane:
+
+        - origin: the (y,x) origin of the coordinate system in the source plane.
+        - mapper_source_pixelization_grid: the `Mapper`'s pixelization grid in the source-plane.
+        - mapper_source_grid_slim: the `Mapper`'s full grid in the source-plane.
+        - mapper_border_grid: the border of the `Mapper`'s full grid in the data-plane.
+
+        Parameters
+        ----------
+        mapper : mappers.Mapper
+            The mapper whose source-plane attributes are extracted for plotting.
+
+        Returns
+        -------
+        vis.Visuals2D
+            The collection of attributes that can be plotted by a `Plotter2D` object.
+        """
+
+        return self.visuals_2d + self.visuals_2d.__class__(
+            origin=self.extract_2d(
+                "origin",
+                grid_2d_irregular.Grid2DIrregular(
+                    grid=[self.mapper.source_pixelization_grid.origin]
+                ),
+            ),
+            grid=self.extract_2d(
+                "grid", self.mapper.source_grid_slim, "mapper_source_grid_slim"
+            ),
+            border=self.extract_2d(
+                "border", self.mapper.source_grid_slim.sub_border_grid
+            ),
+            pixelization_grid=self.extract_2d(
+                "pixelization_grid",
+                self.mapper.source_pixelization_grid,
+                "mapper_source_pixelization_grid",
+            ),
+        )
+
+    def figure_2d(self, source_pixelilzation_values=None):
+
+        self.mat_plot_2d.plot_mapper(
+            mapper=self.mapper,
+            visuals_2d=self.visuals_source_with_include_2d,
+            source_pixelilzation_values=source_pixelilzation_values,
+            auto_labels=mp.AutoLabels(title="Mapper", filename="mapper"),
+        )
+
+    def subplot_image_and_mapper(self, image):
+
+        self.open_subplot_figure(number_subplots=2)
+
+        self.mat_plot_2d.plot_array(
+            array=image,
+            visuals_2d=self.visuals_data_with_include_2d,
+            auto_labels=mp.AutoLabels(title="Image"),
+        )
+
+        if self.visuals_2d.pixelization_indexes is not None:
+
+            indexes = self.mapper.slim_indexes_from_pixelization_indexes(
+                pixelization_indexes=self.visuals_2d.pixelization_indexes
+            )
+
+            self.mat_plot_2d.index_scatter.scatter_grid_indexes(
+                grid=self.mapper.source_grid_slim.mask.masked_grid, indexes=indexes
+            )
+
+        self.figure_2d()
+
+        self.mat_plot_2d.output.subplot_to_figure(
+            auto_filename="subplot_image_and_mapper"
+        )
+        self.close_subplot_figure()
+
+
+class YX1DPlotter(abstract_plotters.AbstractPlotter):
+    def __init__(
+        self,
+        y,
+        x,
+        mat_plot_1d: mp.MatPlot1D = mp.MatPlot1D(),
+        visuals_1d: vis.Visuals1D = vis.Visuals1D(),
+        include_1d: inc.Include1D = inc.Include1D(),
+    ):
+
+        super().__init__(
+            visuals_1d=visuals_1d, include_1d=include_1d, mat_plot_1d=mat_plot_1d
+        )
+
+        self.y = y
+        self.x = x
+
+    @property
+    def visuals_with_include_1d(self) -> vis.Visuals1D:
+
+        return self.visuals_1d + self.visuals_1d.__class__(
+            origin=self.extract_1d("origin", self.x.origin),
+            mask=self.extract_1d("mask", self.x.mask),
+        )
+
+    def figure_1d(self):
+
+        self.mat_plot_1d.plot_yx(
+            y=self.y, x=self.x, visuals_1d=self.visuals_1d, auto_labels=mp.AutoLabels()
+        )