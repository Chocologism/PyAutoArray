--- conflicted
+++ resolved
@@ -102,10 +102,7 @@
             return_inverse=True,
             equal_nan=True,
             size=selected_indices.shape[0] * 3,
-<<<<<<< HEAD
-=======
             fill_value=np.nan,
->>>>>>> 31b9b8a4
         )
 
         nan_mask = np.isnan(unique_vertices).any(axis=1)
@@ -119,10 +116,7 @@
             new_indices_sorted,
             axis=0,
             size=new_indices_sorted.shape[0],
-<<<<<<< HEAD
-=======
             fill_value=-1,
->>>>>>> 31b9b8a4
         )
 
         return ArrayTriangles(
