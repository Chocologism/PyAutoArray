import logging

import numpy as np

<<<<<<< HEAD
from autoarray.structures import grids
from autoarray.util import grid_util
=======
from matplotlib.patches import Ellipse
from autoarray.structures.arrays import values
from autoarray.structures import arrays, grids
>>>>>>> dc70baa0

logging.basicConfig()
logger = logging.getLogger(__name__)


class VectorFieldIrregular(np.ndarray):
    def __new__(
        cls, vectors: np.ndarray or [(float, float)], grid: grids.GridIrregular or list
    ):
        """
        A collection of (y,x) vectors which are located on an irregular grid of (y,x) coordinates.

        The `VectorFieldIrregular` stores the (y,x) vector vectors as a 2D NumPy array of shape [total_vectors, 2].
        This array can be mapped to a list of tuples structure.

        Calculations should use the NumPy array structure wherever possible for efficient calculations.

        The vectors input to this function can have any of the following forms (they will be converted to the 1D NumPy
        array structure and can be converted back using the object's properties):

        [[vector_0_y, vector_0_x], [vector_1_y, vector_1_x]]
        [(vector_0_y, vector_0_x), (vector_1_y, vector_1_x)]

        If your vector field lies on a 2D uniform grid of data the `VectorField` data structure should be used.

        Parameters
        ----------
        vectors : np.ndarray or [(float, float)]
            The 2D (y,x) vectors on an irregular grid that represent the vector-field.
        grid : grids.GridIrregular
            The irregular grid of (y,x) coordinates where each vector is located.
        """

        if len(vectors) == 0:
            return []

        if type(vectors) is list:
            vectors = np.asarray(vectors)

        obj = vectors.view(cls)
        obj.grid = grids.GridIrregular(grid=grid)

        return obj

    def __array_finalize__(self, obj):

        if hasattr(obj, "grid"):
            self.grid = obj.grid

    @property
    def ellipticities(self):
        return values.Values(values=np.sqrt(self[:, 0] ** 2 + self[:, 1] ** 2.0))

    @property
    def semi_major_axes(self):
        return values.Values(values=3 * (1 + self.ellipticities))

    @property
    def semi_minor_axes(self):
        return values.Values(values=3 * (1 - self.ellipticities))

    @property
    def phis(self):
        return values.Values(
            values=np.arctan2(self[:, 0], self[:, 1]) * 180.0 / np.pi / 2.0
        )

    @property
    def elliptical_patches(self):

        return [
            Ellipse(xy=(x, y), width=semi_major_axis, height=semi_minor_axis, angle=phi)
            for x, y, semi_major_axis, semi_minor_axis, phi in zip(
                self.grid[:, 1],
                self.grid[:, 0],
                self.semi_major_axes,
                self.semi_minor_axes,
                self.phis,
            )
        ]

    @property
    def in_1d(self):
        """The VectorFieldIrregular in its 1D representation, an ndarray of shape [total_vectors, 2]."""
        return self

    @property
    def in_1d_list(self):
        """Return the (y,x) vecotrs in list of structure [(vector_0_y, vector_0_x), ...]."""
        return [tuple(vector) for vector in self.in_1d]

    @property
    def average(self):
        return(np.mean(self))

    @property
    def average_magnitude(self):
        return np.sqrt(self[:, 0].average ** 2 + self[:, 1].average ** 2)

    @property
    def average_angle(self):
        return 0.5*np.arctan2(self[:, 0].average, self[:, 1].average)*(180/np.pi)

    def vectors_from_grid_within_radius(self, radius, centre):

        mask = grid_util.mask_of_points_within_radius(grid=self.grid, radius=radius, centre=centre)

        grid_inside = []
        vector_inside = []

        for i in range(len(mask)):
            if mask[i] == True:
                grid_inside.append(self.grid[i])
                vector_inside.append(self[i])

        grid_inside = grids.GridIrregular(grid=np.asarray(grid_inside))

        return VectorFieldIrregular(grid=grid_inside, vectors=np.asarray(vector_inside))
<|MERGE_RESOLUTION|>--- conflicted
+++ resolved
@@ -1,130 +1,129 @@
-import logging
-
-import numpy as np
-
-<<<<<<< HEAD
-from autoarray.structures import grids
-from autoarray.util import grid_util
-=======
-from matplotlib.patches import Ellipse
-from autoarray.structures.arrays import values
-from autoarray.structures import arrays, grids
->>>>>>> dc70baa0
-
-logging.basicConfig()
-logger = logging.getLogger(__name__)
-
-
-class VectorFieldIrregular(np.ndarray):
-    def __new__(
-        cls, vectors: np.ndarray or [(float, float)], grid: grids.GridIrregular or list
-    ):
-        """
-        A collection of (y,x) vectors which are located on an irregular grid of (y,x) coordinates.
-
-        The `VectorFieldIrregular` stores the (y,x) vector vectors as a 2D NumPy array of shape [total_vectors, 2].
-        This array can be mapped to a list of tuples structure.
-
-        Calculations should use the NumPy array structure wherever possible for efficient calculations.
-
-        The vectors input to this function can have any of the following forms (they will be converted to the 1D NumPy
-        array structure and can be converted back using the object's properties):
-
-        [[vector_0_y, vector_0_x], [vector_1_y, vector_1_x]]
-        [(vector_0_y, vector_0_x), (vector_1_y, vector_1_x)]
-
-        If your vector field lies on a 2D uniform grid of data the `VectorField` data structure should be used.
-
-        Parameters
-        ----------
-        vectors : np.ndarray or [(float, float)]
-            The 2D (y,x) vectors on an irregular grid that represent the vector-field.
-        grid : grids.GridIrregular
-            The irregular grid of (y,x) coordinates where each vector is located.
-        """
-
-        if len(vectors) == 0:
-            return []
-
-        if type(vectors) is list:
-            vectors = np.asarray(vectors)
-
-        obj = vectors.view(cls)
-        obj.grid = grids.GridIrregular(grid=grid)
-
-        return obj
-
-    def __array_finalize__(self, obj):
-
-        if hasattr(obj, "grid"):
-            self.grid = obj.grid
-
-    @property
-    def ellipticities(self):
-        return values.Values(values=np.sqrt(self[:, 0] ** 2 + self[:, 1] ** 2.0))
-
-    @property
-    def semi_major_axes(self):
-        return values.Values(values=3 * (1 + self.ellipticities))
-
-    @property
-    def semi_minor_axes(self):
-        return values.Values(values=3 * (1 - self.ellipticities))
-
-    @property
-    def phis(self):
-        return values.Values(
-            values=np.arctan2(self[:, 0], self[:, 1]) * 180.0 / np.pi / 2.0
-        )
-
-    @property
-    def elliptical_patches(self):
-
-        return [
-            Ellipse(xy=(x, y), width=semi_major_axis, height=semi_minor_axis, angle=phi)
-            for x, y, semi_major_axis, semi_minor_axis, phi in zip(
-                self.grid[:, 1],
-                self.grid[:, 0],
-                self.semi_major_axes,
-                self.semi_minor_axes,
-                self.phis,
-            )
-        ]
-
-    @property
-    def in_1d(self):
-        """The VectorFieldIrregular in its 1D representation, an ndarray of shape [total_vectors, 2]."""
-        return self
-
-    @property
-    def in_1d_list(self):
-        """Return the (y,x) vecotrs in list of structure [(vector_0_y, vector_0_x), ...]."""
-        return [tuple(vector) for vector in self.in_1d]
-
-    @property
-    def average(self):
-        return(np.mean(self))
-
-    @property
-    def average_magnitude(self):
-        return np.sqrt(self[:, 0].average ** 2 + self[:, 1].average ** 2)
-
-    @property
-    def average_angle(self):
-        return 0.5*np.arctan2(self[:, 0].average, self[:, 1].average)*(180/np.pi)
-
-    def vectors_from_grid_within_radius(self, radius, centre):
-
-        mask = grid_util.mask_of_points_within_radius(grid=self.grid, radius=radius, centre=centre)
-
-        grid_inside = []
-        vector_inside = []
-
-        for i in range(len(mask)):
-            if mask[i] == True:
-                grid_inside.append(self.grid[i])
-                vector_inside.append(self[i])
-
-        grid_inside = grids.GridIrregular(grid=np.asarray(grid_inside))
-
-        return VectorFieldIrregular(grid=grid_inside, vectors=np.asarray(vector_inside))
+import logging
+
+import numpy as np
+
+
+from autoarray.util import grid_util
+
+from matplotlib.patches import Ellipse
+from autoarray.structures.arrays import values
+from autoarray.structures import arrays, grids
+
+
+logging.basicConfig()
+logger = logging.getLogger(__name__)
+
+
+class VectorFieldIrregular(np.ndarray):
+    def __new__(
+        cls, vectors: np.ndarray or [(float, float)], grid: grids.GridIrregular or list
+    ):
+        """
+        A collection of (y,x) vectors which are located on an irregular grid of (y,x) coordinates.
+
+        The `VectorFieldIrregular` stores the (y,x) vector vectors as a 2D NumPy array of shape [total_vectors, 2].
+        This array can be mapped to a list of tuples structure.
+
+        Calculations should use the NumPy array structure wherever possible for efficient calculations.
+
+        The vectors input to this function can have any of the following forms (they will be converted to the 1D NumPy
+        array structure and can be converted back using the object's properties):
+
+        [[vector_0_y, vector_0_x], [vector_1_y, vector_1_x]]
+        [(vector_0_y, vector_0_x), (vector_1_y, vector_1_x)]
+
+        If your vector field lies on a 2D uniform grid of data the `VectorField` data structure should be used.
+
+        Parameters
+        ----------
+        vectors : np.ndarray or [(float, float)]
+            The 2D (y,x) vectors on an irregular grid that represent the vector-field.
+        grid : grids.GridIrregular
+            The irregular grid of (y,x) coordinates where each vector is located.
+        """
+
+        if len(vectors) == 0:
+            return []
+
+        if type(vectors) is list:
+            vectors = np.asarray(vectors)
+
+        obj = vectors.view(cls)
+        obj.grid = grids.GridIrregular(grid=grid)
+
+        return obj
+
+    def __array_finalize__(self, obj):
+
+        if hasattr(obj, "grid"):
+            self.grid = obj.grid
+
+    @property
+    def ellipticities(self):
+        return values.Values(values=np.sqrt(self[:, 0] ** 2 + self[:, 1] ** 2.0))
+
+    @property
+    def semi_major_axes(self):
+        return values.Values(values=3 * (1 + self.ellipticities))
+
+    @property
+    def semi_minor_axes(self):
+        return values.Values(values=3 * (1 - self.ellipticities))
+
+    @property
+    def phis(self):
+        return values.Values(
+            values=np.arctan2(self[:, 0], self[:, 1]) * 180.0 / np.pi / 2.0
+        )
+
+    @property
+    def elliptical_patches(self):
+
+        return [
+            Ellipse(xy=(x, y), width=semi_major_axis, height=semi_minor_axis, angle=phi)
+            for x, y, semi_major_axis, semi_minor_axis, phi in zip(
+                self.grid[:, 1],
+                self.grid[:, 0],
+                self.semi_major_axes,
+                self.semi_minor_axes,
+                self.phis,
+            )
+        ]
+
+    @property
+    def in_1d(self):
+        """The VectorFieldIrregular in its 1D representation, an ndarray of shape [total_vectors, 2]."""
+        return self
+
+    @property
+    def in_1d_list(self):
+        """Return the (y,x) vecotrs in list of structure [(vector_0_y, vector_0_x), ...]."""
+        return [tuple(vector) for vector in self.in_1d]
+
+    @property
+    def average(self):
+        return(np.mean(self))
+
+    @property
+    def average_magnitude(self):
+        return np.sqrt(self[:, 0].average ** 2 + self[:, 1].average ** 2)
+
+    @property
+    def average_angle(self):
+        return 0.5*np.arctan2(self[:, 0].average, self[:, 1].average)*(180/np.pi)
+
+    def vectors_from_grid_within_radius(self, radius, centre):
+
+        mask = grid_util.mask_of_points_within_radius(grid=self.grid, radius=radius, centre=centre)
+
+        grid_inside = []
+        vector_inside = []
+
+        for i in range(len(mask)):
+            if mask[i] == True:
+                grid_inside.append(self.grid[i])
+                vector_inside.append(self[i])
+
+        grid_inside = grids.GridIrregular(grid=np.asarray(grid_inside))
+
+        return VectorFieldIrregular(grid=grid_inside, vectors=np.asarray(vector_inside))