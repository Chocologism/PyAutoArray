--- conflicted
+++ resolved
@@ -1,632 +1,592 @@
-from autoarray import numba_util
-import numpy as np
-
-from autoarray.structures.arrays.uniform_2d import Array2D
-
-from autoarray import exc
-from autoarray.mask import mask_2d_util
-
-from os import environ
-
-use_jax = environ.get("USE_JAX", "0") == "1"
-
-if use_jax:
-    import jax
-    import jax.numpy as jnp
-
-
-class Convolver:
-    def __init__(self, mask, kernel):
-        """
-        Class to setup the 1D convolution of an / mapping matrix.
-
-        Take a simple 3x3 and masks:
-
-        [[2, 8, 2],
-        [5, 7, 5],
-        [3, 1, 4]]
-
-        [[True, False, True],   (True means that the value is masked)
-        [False, False, False],
-        [True, False, True]]
-
-        A set of values in a corresponding 1d array of this might be represented as:
-
-        [2, 8, 2, 5, 7, 5, 3, 1, 4]
-
-        and after masking as:
-
-        [8, 5, 7, 5, 1]
-
-        Setup is required to perform 2D real-space convolution on the masked array. This module finds the \
-        relationship between the unmasked 2D data, masked data and kernel, so that 2D real-space convolutions \
-        can be efficiently applied to reduced 1D masked structures.
-
-        This calculation also accounts for the blurring of light outside of the masked regions which blurs into \
-        the masked region.
-
-
-        **IMAGE FRAMES:**
-
-        For a masked in 2D, one can compute for every pixel all of the unmasked pixels it will blur light into for \
-        a given PSF kernel size, e.g.:
-
-        IxIxIxIxIxIxIxIxIxIxI
-        IxIxIxIxIxIxIxIxIxIxI     This is an imaging.Mask2D, where:
-        IxIxIxIxIxIxIxIxIxIxI
-        IxIxIxIxIxIxIxIxIxIxI     x = `True` (Pixel is masked and excluded from lens)
-        IxIxIxIoIoIoIxIxIxIxI     o = `False` (Pixel is not masked and included in lens)
-        IxIxIxIoIoIoIxIxIxIxI
-        IxIxIxIoIoIoIxIxIxIxI
-        IxIxIxIxIxIxIxIxIxIxI
-        IxIxIxIxIxIxIxIxIxIxI
-        IxIxIxIxIxIxIxIxIxIxI
-
-        Here, there are 9 unmasked pixels. Indexing of each unmasked pixel goes from the top-left corner right and \
-        downwards, therefore:
-
-        IxIxIxIxIxIxIxIxIxIxI
-        IxIxIxIxIxIxIxIxIxIxI
-        IxIxIxIxIxIxIxIxIxIxI
-        IxIxIxIxIxIxIxIxIxIxI
-        IxIxIxI0I1I2IxIxIxIxI
-        IxIxIxI3I4I5IxIxIxIxI
-        IxIxIxI6I7I8IxIxIxIxI
-        IxIxIxIxIxIxIxIxIxIxI
-        IxIxIxIxIxIxIxIxIxIxI
-        IxIxIxIxIxIxIxIxIxIxI
-
-        For every unmasked pixel, the Convolver over-lays the PSF and computes three quantities;
-
-        image_frame_indexes - The indexes of all masked pixels it will blur light into.
-        image_frame_kernels - The kernel values that overlap each masked pixel it will blur light into.
-        image_frame_length - The number of masked pixels it will blur light into (unmasked pixels are excluded)
-
-        For example, if we had the following 3x3 kernel:
-
-        I0.1I0.2I0.3I
-        I0.4I0.5I0.6I
-        I0.7I0.8I0.9I
-
-        For pixel 0 above, when we overlap the kernel 4 unmasked pixels overlap this kernel, such that:
-
-        image_frame_indexes = [0, 1, 3, 4]
-        image_frame_kernels = [0.5, 0.6, 0.8, 0.9]
-        image_frame_length = 4
-
-        Noting that the other 5 kernel values (0.1, 0.2, 0.3, 0.4, 0.7) overlap masked pixels and are thus discarded.
-
-        For pixel 1, we get the following results:
-
-        image_frame_indexes = [0, 1, 2, 3, 4, 5]
-        image_frame_kernels = [0.4, 0.5, 0.6, 0.7, 0.8, 0.9]
-        image_frame_lengths = 6
-
-        In the majority of cases, the kernel will overlap only unmasked pixels. This is the case above for \
-        central pixel 4, where:
-
-        image_frame_indexes = [0, 1, 2, 3, 4, 5, 6, 7, 8]
-        image_frame_kernels = [0,1, 0.2, 0,3, 0.4, 0.5, 0.6, 0.7, 0.8, 0.9]
-        image_frame_lengths = 9
-
-        Once we have set up all these quantities, the convolution routine simply uses them to convolve a 1D array of a
-        masked or the masked of a util in the inversion module.
-
-
-        **BLURRING FRAMES:**
-
-        Whilst the scheme above accounts for all blurred light within the masks, it does not account for the fact that \
-        pixels outside of the masks will also blur light into it. This effect is accounted for using blurring frames.
-
-        It is omitted for mapping matrix blurring, as an inversion does not fit data outside of the masks.
-
-        First, a blurring masks is computed from a masks, which describes all pixels which are close enough to the masks \
-        to blur light into it for a given kernel size. Following the example above, the following blurring masks is \
-        computed:
-
-        IxIxIxIxIxIxIxIxIxIxI
-        IxIxIxIxIxIxIxIxIxIxI     This is an example grid.Mask2D, where:
-        IxIxIxIxIxIxIxIxIxIxI
-        IxIxIoIoIoIoIoIxIxIxI     x = `True` (Pixel is masked and excluded from lens)
-        IxIxIoIxIxIxIoIxIxIxI     o = `False` (Pixel is not masked and included in lens)
-        IxIxIoIxIxIxIoIxIxIxI
-        IxIxIoIxIxIxIoIxIxIxI
-        IxIxIoIoIoIoIoIxIxIxI
-        IxIxIxIxIxIxIxIxIxIxI
-        IxIxIxIxIxIxIxIxIxIxI
-
-        Indexing again goes from the top-left corner right and downwards:
-
-        IxIxI xI xI xI xI xIxIxIxI
-        IxIxI xI xI xI xI xIxIxIxI
-        IxIxI xI xI xI xI xIxIxIxI
-        IxIxI 0I 1I 2I 3I 4IxIxIxI
-        IxIxI 5I xI xI xI 6IxIxIxI
-        IxIxI 7I xI xI xI 8IxIxIxI
-        IxIxI 9I xI xI xI10IxIxIxI
-        IxIxI11I12I13I14I15IxIxIxI
-        IxIxI xI xI xI xI xIxIxIxI
-        IxIxI xI xI xI xI xIxIxIxI
-
-        For every unmasked blurring-pixel, the Convolver over-lays the PSF kernel and computes three quantities;
-
-        blurring_frame_indexes - The indexes of all unmasked pixels (not unmasked blurring pixels) it will \
-        blur light into.
-        bluring_frame_kernels - The kernel values that overlap each pixel it will blur light into.
-        blurring_frame_length - The number of pixels it will blur light into.
-
-        The blurring frame therefore does not perform any blurring which blurs light into other blurring pixels. \
-        It only performs computations which add light inside of the masks.
-
-        For pixel 0 above, when we overlap the 3x3 kernel above only 1 unmasked pixels overlaps the kernel, such that:
-
-        blurring_frame_indexes = [0] (This 0 refers to pixel 0 within the masks, not blurring_frame_pixel 0)
-        blurring_frame_kernels = [0.9]
-        blurring_frame_length = 1
-
-        For pixel 1 above, when we overlap the 3x3 kernel above 2 unmasked pixels overlap the kernel, such that:
-
-        blurring_frame_indexes = [0, 1]  (This 0 and 1 refer to pixels 0 and 1 within the masks)
-        blurring_frame_kernels = [0.8, 0.9]
-        blurring_frame_length = 2
-
-        For pixel 3 above, when we overlap the 3x3 kernel above 3 unmasked pixels overlap the kernel, such that:
-
-        blurring_frame_indexes = [0, 1, 2]  (Again, these are pixels 0, 1 and 2)
-        blurring_frame_kernels = [0.7, 0.8, 0.9]
-        blurring_frame_length = 3
-
-        Parameters
-        ----------
-        mask
-            The mask within which the convolved signal is calculated.
-        blurring_mask
-            A masks of pixels outside the masks but whose light blurs into it after PSF convolution.
-        kernel : grid.PSF or ndarray
-            An array representing a PSF.
-        """
-        if kernel.shape_native[0] % 2 == 0 or kernel.shape_native[1] % 2 == 0:
-            raise exc.KernelException("PSF kernel must be odd")
-
-        self.mask = mask
-
-        self.mask_index_array = np.full(mask.shape, -1)
-        self.pixels_in_mask = int(np.size(mask) - np.sum(mask))
-
-        count = 0
-        for x in range(mask.shape[0]):
-            for y in range(mask.shape[1]):
-                if not mask[x, y]:
-                    self.mask_index_array[x, y] = count
-                    count += 1
-
-        self.kernel = kernel
-        self.kernel_max_size = self.kernel.shape_native[0] * self.kernel.shape_native[1]
-
-        mask_1d_index = 0
-        self.image_frame_1d_indexes = np.zeros(
-            (self.pixels_in_mask, self.kernel_max_size), dtype="int"
-        )
-        self.image_frame_1d_kernels = np.zeros(
-            (self.pixels_in_mask, self.kernel_max_size)
-        )
-        self.image_frame_1d_lengths = np.zeros((self.pixels_in_mask), dtype="int")
-        for x in range(self.mask_index_array.shape[0]):
-            for y in range(self.mask_index_array.shape[1]):
-                if not mask[x][y]:
-                    (
-                        image_frame_1d_indexes,
-                        image_frame_1d_kernels,
-                    ) = self.frame_at_coordinates_jit(
-                        coordinates=(x, y),
-                        mask=np.array(mask),
-                        mask_index_array=self.mask_index_array,
-                        kernel_2d=np.array(self.kernel.native[:, :]),
-                    )
-                    self.image_frame_1d_indexes[mask_1d_index, :] = (
-                        image_frame_1d_indexes
-                    )
-                    self.image_frame_1d_kernels[mask_1d_index, :] = (
-                        image_frame_1d_kernels
-                    )
-                    self.image_frame_1d_lengths[mask_1d_index] = image_frame_1d_indexes[
-                        image_frame_1d_indexes >= 0
-                    ].shape[0]
-                    mask_1d_index += 1
-
-        self.blurring_mask = mask_2d_util.blurring_mask_2d_from(
-            mask_2d=np.array(mask),
-            kernel_shape_native=kernel.shape_native,
-        )
-
-        self.pixels_in_blurring_mask = int(
-            np.size(self.blurring_mask) - np.sum(self.blurring_mask)
-        )
-
-        mask_1d_index = 0
-        self.blurring_frame_1d_indexes = np.zeros(
-            (self.pixels_in_blurring_mask, self.kernel_max_size), dtype="int"
-        )
-        self.blurring_frame_1d_kernels = np.zeros(
-            (self.pixels_in_blurring_mask, self.kernel_max_size)
-        )
-        self.blurring_frame_1d_lengths = np.zeros(
-            (self.pixels_in_blurring_mask), dtype="int"
-        )
-        for x in range(mask.shape[0]):
-            for y in range(mask.shape[1]):
-                if mask[x][y] and not self.blurring_mask[x, y]:
-                    (
-                        image_frame_1d_indexes,
-                        image_frame_1d_kernels,
-                    ) = self.frame_at_coordinates_jit(
-                        coordinates=(x, y),
-                        mask=np.array(mask),
-                        mask_index_array=np.array(self.mask_index_array),
-                        kernel_2d=np.array(self.kernel.native),
-                    )
-                    self.blurring_frame_1d_indexes[mask_1d_index, :] = (
-                        image_frame_1d_indexes
-                    )
-                    self.blurring_frame_1d_kernels[mask_1d_index, :] = (
-                        image_frame_1d_kernels
-                    )
-                    self.blurring_frame_1d_lengths[mask_1d_index] = (
-                        image_frame_1d_indexes[image_frame_1d_indexes >= 0].shape[0]
-                    )
-                    mask_1d_index += 1
-
-    @staticmethod
-    @numba_util.jit()
-    def frame_at_coordinates_jit(coordinates, mask, mask_index_array, kernel_2d):
-        """
-        Returns the frame (indexes of pixels light is blurred into) and kernel_frame (kernel kernel values of those \
-        pixels) for a given coordinate in a masks and its PSF.
-
-        Parameters
-        ----------
-        coordinates: Tuple[int, int]
-            The coordinates of mask_index_array on which the frame should be centred
-        kernel_shape_native: Tuple[int, int]
-            The shape of the kernel for which this frame will be used
-        """
-
-        kernel_shape_native = kernel_2d.shape
-        kernel_max_size = kernel_shape_native[0] * kernel_shape_native[1]
-
-        half_x = int(kernel_shape_native[0] / 2)
-        half_y = int(kernel_shape_native[1] / 2)
-
-        frame = -1 * np.ones((kernel_max_size))
-        kernel_frame = -1.0 * np.ones((kernel_max_size))
-
-        count = 0
-        for i in range(kernel_shape_native[0]):
-            for j in range(kernel_shape_native[1]):
-                x = coordinates[0] - half_x + i
-                y = coordinates[1] - half_y + j
-                if (
-                    0 <= x < mask_index_array.shape[0]
-                    and 0 <= y < mask_index_array.shape[1]
-                ):
-                    value = mask_index_array[x, y]
-                    if value >= 0 and not mask[x, y]:
-                        frame[count] = value
-                        kernel_frame[count] = kernel_2d[i, j]
-                        count += 1
-
-        return frame, kernel_frame
-
-<<<<<<< HEAD
-    def jax_convolve(self, image, blurring_image, method='auto'):
-        slim_to_2D_index_image = jnp.nonzero(
-            jnp.logical_not(self.mask.array),
-            size=image.shape[0]
-        )
-        slim_to_2D_index_blurring = jnp.nonzero(
-            jnp.logical_not(self.blurring_mask),
-            size=blurring_image.shape[0]
-        )
-        expanded_image_native = jnp.zeros(self.mask.shape)
-        expanded_image_native = expanded_image_native.at[
-            slim_to_2D_index_image
-        ].set(image.array)
-        expanded_image_native = expanded_image_native.at[
-            slim_to_2D_index_blurring
-        ].set(blurring_image.array)
-        kernel = np.array(self.kernel.native.array)
-        convolve_native = jax.scipy.signal.convolve(
-            expanded_image_native,
-            kernel,
-            mode='same',
-            method=method
-=======
-    def jax_convolve(self, image, blurring_image, method="auto"):
-        slim_to_2D_index_image = jnp.nonzero(
-            jnp.logical_not(self.mask.array), size=image.shape[0]
-        )
-        slim_to_2D_index_blurring = jnp.nonzero(
-            jnp.logical_not(self.blurring_mask), size=blurring_image.shape[0]
-        )
-        expanded_image_native = jnp.zeros(self.mask.shape)
-        expanded_image_native = expanded_image_native.at[slim_to_2D_index_image].set(
-            image.array
-        )
-        expanded_image_native = expanded_image_native.at[slim_to_2D_index_blurring].set(
-            blurring_image.array
-        )
-        kernel = np.array(self.kernel.native.array)
-        convolve_native = jax.scipy.signal.convolve(
-            expanded_image_native, kernel, mode="same", method=method
->>>>>>> 280d5747
-        )
-        convolve_slim = convolve_native[slim_to_2D_index_image]
-        return convolve_slim
-
-<<<<<<< HEAD
-    def convolve_image(self, image, blurring_image, jax_method='fft'):
-=======
-    def convolve_image(self, image, blurring_image, jax_method="fft"):
->>>>>>> 280d5747
-        """
-        For a given 1D array and blurring array, convolve the two using this convolver.
-
-        Parameters
-        ----------
-        image
-            1D array of the values which are to be blurred with the convolver's PSF.
-        blurring_image
-            1D array of the blurring values which blur into the array after PSF convolution.
-        jax_method
-            If JAX is enabled this keyword will indicate what method is used for the PSF
-            convolution. Can be either `direct` to calculate it in real space or `fft`
-            to calculated it via a fast Fourier transform. `fft` is typically faster for
-            kernels that are more than about 5x5. Default is `fft`.
-        """
-
-        def exception_message():
-            raise exc.KernelException(
-                "You cannot use the convolve_image function of a Convolver if the Convolver was"
-                "not created with a blurring_mask."
-            )
-
-        if use_jax:
-            jax.lax.cond(
-                self.blurring_mask is None,
-                lambda _: jax.debug.callback(exception_message),
-                lambda _: None,
-<<<<<<< HEAD
-                None
-            )
-
-            return self.jax_convolve(
-                image,
-                blurring_image,
-                method=jax_method
-            )
-=======
-                None,
-            )
-
-            return self.jax_convolve(image, blurring_image, method=jax_method)
->>>>>>> 280d5747
-
-        else:
-            if self.blurring_mask is None:
-                exception_message()
-
-            convolved_image = self.convolve_jit(
-                image_1d_array=np.array(image.slim),
-                image_frame_1d_indexes=self.image_frame_1d_indexes,
-                image_frame_1d_kernels=self.image_frame_1d_kernels,
-                image_frame_1d_lengths=self.image_frame_1d_lengths,
-                blurring_1d_array=np.array(blurring_image.slim),
-                blurring_frame_1d_indexes=self.blurring_frame_1d_indexes,
-                blurring_frame_1d_kernels=self.blurring_frame_1d_kernels,
-                blurring_frame_1d_lengths=self.blurring_frame_1d_lengths,
-            )
-
-            return Array2D(values=convolved_image, mask=self.mask)
-
-    @staticmethod
-    @numba_util.jit()
-    def convolve_jit(
-        image_1d_array,
-        image_frame_1d_indexes,
-        image_frame_1d_kernels,
-        image_frame_1d_lengths,
-        blurring_1d_array,
-        blurring_frame_1d_indexes,
-        blurring_frame_1d_kernels,
-        blurring_frame_1d_lengths,
-    ):
-        blurred_image_1d = np.zeros(image_1d_array.shape)
-
-        for image_1d_index in range(len(image_1d_array)):
-            frame_1d_indexes = image_frame_1d_indexes[image_1d_index]
-            frame_1d_kernel = image_frame_1d_kernels[image_1d_index]
-            frame_1d_length = image_frame_1d_lengths[image_1d_index]
-            image_value = image_1d_array[image_1d_index]
-
-            for kernel_1d_index in range(frame_1d_length):
-                vector_index = frame_1d_indexes[kernel_1d_index]
-                kernel_value = frame_1d_kernel[kernel_1d_index]
-                blurred_image_1d[vector_index] += image_value * kernel_value
-
-        for blurring_1d_index in range(len(blurring_1d_array)):
-            frame_1d_indexes = blurring_frame_1d_indexes[blurring_1d_index]
-            frame_1d_kernel = blurring_frame_1d_kernels[blurring_1d_index]
-            frame_1d_length = blurring_frame_1d_lengths[blurring_1d_index]
-            image_value = blurring_1d_array[blurring_1d_index]
-
-            for kernel_1d_index in range(frame_1d_length):
-                vector_index = frame_1d_indexes[kernel_1d_index]
-                kernel_value = frame_1d_kernel[kernel_1d_index]
-                blurred_image_1d[vector_index] += image_value * kernel_value
-
-        return blurred_image_1d
-
-    def convolve_image_no_blurring(self, image):
-        """For a given 1D array and blurring array, convolve the two using this convolver.
-
-        Parameters
-        ----------
-        image
-            1D array of the values which are to be blurred with the convolver's PSF.
-        """
-
-        convolved_image = self.convolve_no_blurring_jit(
-            image_1d_array=np.array(image.slim),
-            image_frame_1d_indexes=self.image_frame_1d_indexes,
-            image_frame_1d_kernels=self.image_frame_1d_kernels,
-            image_frame_1d_lengths=self.image_frame_1d_lengths,
-        )
-
-        return Array2D(values=convolved_image, mask=self.mask)
-
-    def convolve_image_no_blurring_interpolation(self, image):
-        """For a given 1D array and blurring array, convolve the two using this convolver.
-
-        Parameters
-        ----------
-        image
-            1D array of the values which are to be blurred with the convolver's PSF.
-        """
-
-        convolved_image = self.convolve_no_blurring_jit(
-            image_1d_array=image,
-            image_frame_1d_indexes=self.image_frame_1d_indexes,
-            image_frame_1d_kernels=self.image_frame_1d_kernels,
-            image_frame_1d_lengths=self.image_frame_1d_lengths,
-        )
-
-        return Array2D(values=convolved_image, mask=self.mask)
-
-    @staticmethod
-    @numba_util.jit()
-    def convolve_no_blurring_jit(
-        image_1d_array,
-        image_frame_1d_indexes,
-        image_frame_1d_kernels,
-        image_frame_1d_lengths,
-    ):
-        blurred_image_1d = np.zeros(image_1d_array.shape)
-
-        for image_1d_index in range(len(image_1d_array)):
-            frame_1d_indexes = image_frame_1d_indexes[image_1d_index]
-            frame_1d_kernel = image_frame_1d_kernels[image_1d_index]
-            frame_1d_length = image_frame_1d_lengths[image_1d_index]
-            image_value = image_1d_array[image_1d_index]
-
-            for kernel_1d_index in range(frame_1d_length):
-                vector_index = frame_1d_indexes[kernel_1d_index]
-                kernel_value = frame_1d_kernel[kernel_1d_index]
-                blurred_image_1d[vector_index] += image_value * kernel_value
-
-        return blurred_image_1d
-
-    def convolve_mapping_matrix(self, mapping_matrix):
-        """For a given inversion mapping matrix, convolve every pixel's mapped with the PSF kernel.
-
-        A mapping matrix provides non-zero entries in all elements which map two pixels to one another
-        (see *inversions.mappers*).
-
-        For example, lets take an which is masked using a 'cross' of 5 pixels:
-
-        [[ True, False,  True]],
-        [[False, False, False]],
-        [[ True, False,  True]]
-
-        As example mapping matrix of this cross is as follows (5 pixels x 3 source pixels):
-
-        [1, 0, 0] [0->0]
-        [1, 0, 0] [1->0]
-        [0, 1, 0] [2->1]
-        [0, 1, 0] [3->1]
-        [0, 0, 1] [4->2]
-
-        For each source-pixel, we can create an of its unit-surface brightnesses by util the non-zero
-        entries back to masks. For example, doing this for source pixel 1 gives:
-
-        [[0.0, 1.0, 0.0]],
-        [[1.0, 0.0, 0.0]]
-        [[0.0, 0.0, 0.0]]
-
-        And source pixel 2:
-
-        [[0.0, 0.0, 0.0]],
-        [[0.0, 1.0, 1.0]]
-        [[0.0, 0.0, 0.0]]
-
-        We then convolve each of these with our PSF kernel, in 2 dimensions, like we would a grid. For
-        example, using the kernel below:
-
-        kernel:
-
-        [[0.0, 0.1, 0.0]]
-        [[0.1, 0.6, 0.1]]
-        [[0.0, 0.1, 0.0]]
-
-        Blurred Source Pixel 1 (we don't need to perform the convolution into masked pixels):
-
-        [[0.0, 0.6, 0.0]],
-        [[0.6, 0.0, 0.0]],
-        [[0.0, 0.0, 0.0]]
-
-        Blurred Source pixel 2:
-
-        [[0.0, 0.0, 0.0]],
-        [[0.0, 0.7, 0.7]],
-        [[0.0, 0.0, 0.0]]
-
-        Finally, we map each of these blurred back to a blurred mapping matrix, which is analogous to the
-        mapping matrix.
-
-        [0.6, 0.0, 0.0] [0->0]
-        [0.6, 0.0, 0.0] [1->0]
-        [0.0, 0.7, 0.0] [2->1]
-        [0.0, 0.7, 0.0] [3->1]
-        [0.0, 0.0, 0.6] [4->2]
-
-        If the mapping matrix is sub-gridded, we perform the convolution on the fractional surface brightnesses in an
-        identical fashion to above.
-
-        Parameters
-        ----------
-        mapping_matrix
-            The 2D mapping matrix describing how every inversion pixel maps to a pixel on the data pixel.
-        """
-        return self.convolve_matrix_jit(
-            mapping_matrix=mapping_matrix,
-            image_frame_1d_indexes=self.image_frame_1d_indexes,
-            image_frame_1d_kernels=self.image_frame_1d_kernels,
-            image_frame_1d_lengths=self.image_frame_1d_lengths,
-        )
-
-    @staticmethod
-    @numba_util.jit()
-    def convolve_matrix_jit(
-        mapping_matrix,
-        image_frame_1d_indexes,
-        image_frame_1d_kernels,
-        image_frame_1d_lengths,
-    ):
-        blurred_mapping_matrix = np.zeros(mapping_matrix.shape)
-
-        for pixel_1d_index in range(mapping_matrix.shape[1]):
-            for image_1d_index in range(mapping_matrix.shape[0]):
-                value = mapping_matrix[image_1d_index, pixel_1d_index]
-
-                if value > 0:
-                    frame_1d_indexes = image_frame_1d_indexes[image_1d_index]
-                    frame_1d_kernel = image_frame_1d_kernels[image_1d_index]
-                    frame_1d_length = image_frame_1d_lengths[image_1d_index]
-
-                    for kernel_1d_index in range(frame_1d_length):
-                        vector_index = frame_1d_indexes[kernel_1d_index]
-                        kernel_value = frame_1d_kernel[kernel_1d_index]
-                        blurred_mapping_matrix[vector_index, pixel_1d_index] += (
-                            value * kernel_value
-                        )
-
-        return blurred_mapping_matrix
+from autoarray import numba_util
+import numpy as np
+
+from autoarray.structures.arrays.uniform_2d import Array2D
+
+from autoarray import exc
+from autoarray.mask import mask_2d_util
+
+from os import environ
+
+use_jax = environ.get("USE_JAX", "0") == "1"
+
+if use_jax:
+    import jax
+    import jax.numpy as jnp
+
+
+class Convolver:
+    def __init__(self, mask, kernel):
+        """
+        Class to setup the 1D convolution of an / mapping matrix.
+
+        Take a simple 3x3 and masks:
+
+        [[2, 8, 2],
+        [5, 7, 5],
+        [3, 1, 4]]
+
+        [[True, False, True],   (True means that the value is masked)
+        [False, False, False],
+        [True, False, True]]
+
+        A set of values in a corresponding 1d array of this might be represented as:
+
+        [2, 8, 2, 5, 7, 5, 3, 1, 4]
+
+        and after masking as:
+
+        [8, 5, 7, 5, 1]
+
+        Setup is required to perform 2D real-space convolution on the masked array. This module finds the \
+        relationship between the unmasked 2D data, masked data and kernel, so that 2D real-space convolutions \
+        can be efficiently applied to reduced 1D masked structures.
+
+        This calculation also accounts for the blurring of light outside of the masked regions which blurs into \
+        the masked region.
+
+
+        **IMAGE FRAMES:**
+
+        For a masked in 2D, one can compute for every pixel all of the unmasked pixels it will blur light into for \
+        a given PSF kernel size, e.g.:
+
+        IxIxIxIxIxIxIxIxIxIxI
+        IxIxIxIxIxIxIxIxIxIxI     This is an imaging.Mask2D, where:
+        IxIxIxIxIxIxIxIxIxIxI
+        IxIxIxIxIxIxIxIxIxIxI     x = `True` (Pixel is masked and excluded from lens)
+        IxIxIxIoIoIoIxIxIxIxI     o = `False` (Pixel is not masked and included in lens)
+        IxIxIxIoIoIoIxIxIxIxI
+        IxIxIxIoIoIoIxIxIxIxI
+        IxIxIxIxIxIxIxIxIxIxI
+        IxIxIxIxIxIxIxIxIxIxI
+        IxIxIxIxIxIxIxIxIxIxI
+
+        Here, there are 9 unmasked pixels. Indexing of each unmasked pixel goes from the top-left corner right and \
+        downwards, therefore:
+
+        IxIxIxIxIxIxIxIxIxIxI
+        IxIxIxIxIxIxIxIxIxIxI
+        IxIxIxIxIxIxIxIxIxIxI
+        IxIxIxIxIxIxIxIxIxIxI
+        IxIxIxI0I1I2IxIxIxIxI
+        IxIxIxI3I4I5IxIxIxIxI
+        IxIxIxI6I7I8IxIxIxIxI
+        IxIxIxIxIxIxIxIxIxIxI
+        IxIxIxIxIxIxIxIxIxIxI
+        IxIxIxIxIxIxIxIxIxIxI
+
+        For every unmasked pixel, the Convolver over-lays the PSF and computes three quantities;
+
+        image_frame_indexes - The indexes of all masked pixels it will blur light into.
+        image_frame_kernels - The kernel values that overlap each masked pixel it will blur light into.
+        image_frame_length - The number of masked pixels it will blur light into (unmasked pixels are excluded)
+
+        For example, if we had the following 3x3 kernel:
+
+        I0.1I0.2I0.3I
+        I0.4I0.5I0.6I
+        I0.7I0.8I0.9I
+
+        For pixel 0 above, when we overlap the kernel 4 unmasked pixels overlap this kernel, such that:
+
+        image_frame_indexes = [0, 1, 3, 4]
+        image_frame_kernels = [0.5, 0.6, 0.8, 0.9]
+        image_frame_length = 4
+
+        Noting that the other 5 kernel values (0.1, 0.2, 0.3, 0.4, 0.7) overlap masked pixels and are thus discarded.
+
+        For pixel 1, we get the following results:
+
+        image_frame_indexes = [0, 1, 2, 3, 4, 5]
+        image_frame_kernels = [0.4, 0.5, 0.6, 0.7, 0.8, 0.9]
+        image_frame_lengths = 6
+
+        In the majority of cases, the kernel will overlap only unmasked pixels. This is the case above for \
+        central pixel 4, where:
+
+        image_frame_indexes = [0, 1, 2, 3, 4, 5, 6, 7, 8]
+        image_frame_kernels = [0,1, 0.2, 0,3, 0.4, 0.5, 0.6, 0.7, 0.8, 0.9]
+        image_frame_lengths = 9
+
+        Once we have set up all these quantities, the convolution routine simply uses them to convolve a 1D array of a
+        masked or the masked of a util in the inversion module.
+
+
+        **BLURRING FRAMES:**
+
+        Whilst the scheme above accounts for all blurred light within the masks, it does not account for the fact that \
+        pixels outside of the masks will also blur light into it. This effect is accounted for using blurring frames.
+
+        It is omitted for mapping matrix blurring, as an inversion does not fit data outside of the masks.
+
+        First, a blurring masks is computed from a masks, which describes all pixels which are close enough to the masks \
+        to blur light into it for a given kernel size. Following the example above, the following blurring masks is \
+        computed:
+
+        IxIxIxIxIxIxIxIxIxIxI
+        IxIxIxIxIxIxIxIxIxIxI     This is an example grid.Mask2D, where:
+        IxIxIxIxIxIxIxIxIxIxI
+        IxIxIoIoIoIoIoIxIxIxI     x = `True` (Pixel is masked and excluded from lens)
+        IxIxIoIxIxIxIoIxIxIxI     o = `False` (Pixel is not masked and included in lens)
+        IxIxIoIxIxIxIoIxIxIxI
+        IxIxIoIxIxIxIoIxIxIxI
+        IxIxIoIoIoIoIoIxIxIxI
+        IxIxIxIxIxIxIxIxIxIxI
+        IxIxIxIxIxIxIxIxIxIxI
+
+        Indexing again goes from the top-left corner right and downwards:
+
+        IxIxI xI xI xI xI xIxIxIxI
+        IxIxI xI xI xI xI xIxIxIxI
+        IxIxI xI xI xI xI xIxIxIxI
+        IxIxI 0I 1I 2I 3I 4IxIxIxI
+        IxIxI 5I xI xI xI 6IxIxIxI
+        IxIxI 7I xI xI xI 8IxIxIxI
+        IxIxI 9I xI xI xI10IxIxIxI
+        IxIxI11I12I13I14I15IxIxIxI
+        IxIxI xI xI xI xI xIxIxIxI
+        IxIxI xI xI xI xI xIxIxIxI
+
+        For every unmasked blurring-pixel, the Convolver over-lays the PSF kernel and computes three quantities;
+
+        blurring_frame_indexes - The indexes of all unmasked pixels (not unmasked blurring pixels) it will \
+        blur light into.
+        bluring_frame_kernels - The kernel values that overlap each pixel it will blur light into.
+        blurring_frame_length - The number of pixels it will blur light into.
+
+        The blurring frame therefore does not perform any blurring which blurs light into other blurring pixels. \
+        It only performs computations which add light inside of the masks.
+
+        For pixel 0 above, when we overlap the 3x3 kernel above only 1 unmasked pixels overlaps the kernel, such that:
+
+        blurring_frame_indexes = [0] (This 0 refers to pixel 0 within the masks, not blurring_frame_pixel 0)
+        blurring_frame_kernels = [0.9]
+        blurring_frame_length = 1
+
+        For pixel 1 above, when we overlap the 3x3 kernel above 2 unmasked pixels overlap the kernel, such that:
+
+        blurring_frame_indexes = [0, 1]  (This 0 and 1 refer to pixels 0 and 1 within the masks)
+        blurring_frame_kernels = [0.8, 0.9]
+        blurring_frame_length = 2
+
+        For pixel 3 above, when we overlap the 3x3 kernel above 3 unmasked pixels overlap the kernel, such that:
+
+        blurring_frame_indexes = [0, 1, 2]  (Again, these are pixels 0, 1 and 2)
+        blurring_frame_kernels = [0.7, 0.8, 0.9]
+        blurring_frame_length = 3
+
+        Parameters
+        ----------
+        mask
+            The mask within which the convolved signal is calculated.
+        blurring_mask
+            A masks of pixels outside the masks but whose light blurs into it after PSF convolution.
+        kernel : grid.PSF or ndarray
+            An array representing a PSF.
+        """
+        if kernel.shape_native[0] % 2 == 0 or kernel.shape_native[1] % 2 == 0:
+            raise exc.KernelException("PSF kernel must be odd")
+
+        self.mask = mask
+
+        self.mask_index_array = np.full(mask.shape, -1)
+        self.pixels_in_mask = int(np.size(mask) - np.sum(mask))
+
+        count = 0
+        for x in range(mask.shape[0]):
+            for y in range(mask.shape[1]):
+                if not mask[x, y]:
+                    self.mask_index_array[x, y] = count
+                    count += 1
+
+        self.kernel = kernel
+        self.kernel_max_size = self.kernel.shape_native[0] * self.kernel.shape_native[1]
+
+        mask_1d_index = 0
+        self.image_frame_1d_indexes = np.zeros(
+            (self.pixels_in_mask, self.kernel_max_size), dtype="int"
+        )
+        self.image_frame_1d_kernels = np.zeros(
+            (self.pixels_in_mask, self.kernel_max_size)
+        )
+        self.image_frame_1d_lengths = np.zeros((self.pixels_in_mask), dtype="int")
+        for x in range(self.mask_index_array.shape[0]):
+            for y in range(self.mask_index_array.shape[1]):
+                if not mask[x][y]:
+                    (
+                        image_frame_1d_indexes,
+                        image_frame_1d_kernels,
+                    ) = self.frame_at_coordinates_jit(
+                        coordinates=(x, y),
+                        mask=np.array(mask),
+                        mask_index_array=self.mask_index_array,
+                        kernel_2d=np.array(self.kernel.native[:, :]),
+                    )
+                    self.image_frame_1d_indexes[mask_1d_index, :] = (
+                        image_frame_1d_indexes
+                    )
+                    self.image_frame_1d_kernels[mask_1d_index, :] = (
+                        image_frame_1d_kernels
+                    )
+                    self.image_frame_1d_lengths[mask_1d_index] = image_frame_1d_indexes[
+                        image_frame_1d_indexes >= 0
+                    ].shape[0]
+                    mask_1d_index += 1
+
+        self.blurring_mask = mask_2d_util.blurring_mask_2d_from(
+            mask_2d=np.array(mask),
+            kernel_shape_native=kernel.shape_native,
+        )
+
+        self.pixels_in_blurring_mask = int(
+            np.size(self.blurring_mask) - np.sum(self.blurring_mask)
+        )
+
+        mask_1d_index = 0
+        self.blurring_frame_1d_indexes = np.zeros(
+            (self.pixels_in_blurring_mask, self.kernel_max_size), dtype="int"
+        )
+        self.blurring_frame_1d_kernels = np.zeros(
+            (self.pixels_in_blurring_mask, self.kernel_max_size)
+        )
+        self.blurring_frame_1d_lengths = np.zeros(
+            (self.pixels_in_blurring_mask), dtype="int"
+        )
+        for x in range(mask.shape[0]):
+            for y in range(mask.shape[1]):
+                if mask[x][y] and not self.blurring_mask[x, y]:
+                    (
+                        image_frame_1d_indexes,
+                        image_frame_1d_kernels,
+                    ) = self.frame_at_coordinates_jit(
+                        coordinates=(x, y),
+                        mask=np.array(mask),
+                        mask_index_array=np.array(self.mask_index_array),
+                        kernel_2d=np.array(self.kernel.native),
+                    )
+                    self.blurring_frame_1d_indexes[mask_1d_index, :] = (
+                        image_frame_1d_indexes
+                    )
+                    self.blurring_frame_1d_kernels[mask_1d_index, :] = (
+                        image_frame_1d_kernels
+                    )
+                    self.blurring_frame_1d_lengths[mask_1d_index] = (
+                        image_frame_1d_indexes[image_frame_1d_indexes >= 0].shape[0]
+                    )
+                    mask_1d_index += 1
+
+    @staticmethod
+    @numba_util.jit()
+    def frame_at_coordinates_jit(coordinates, mask, mask_index_array, kernel_2d):
+        """
+        Returns the frame (indexes of pixels light is blurred into) and kernel_frame (kernel kernel values of those \
+        pixels) for a given coordinate in a masks and its PSF.
+
+        Parameters
+        ----------
+        coordinates: Tuple[int, int]
+            The coordinates of mask_index_array on which the frame should be centred
+        kernel_shape_native: Tuple[int, int]
+            The shape of the kernel for which this frame will be used
+        """
+
+        kernel_shape_native = kernel_2d.shape
+        kernel_max_size = kernel_shape_native[0] * kernel_shape_native[1]
+
+        half_x = int(kernel_shape_native[0] / 2)
+        half_y = int(kernel_shape_native[1] / 2)
+
+        frame = -1 * np.ones((kernel_max_size))
+        kernel_frame = -1.0 * np.ones((kernel_max_size))
+
+        count = 0
+        for i in range(kernel_shape_native[0]):
+            for j in range(kernel_shape_native[1]):
+                x = coordinates[0] - half_x + i
+                y = coordinates[1] - half_y + j
+                if (
+                    0 <= x < mask_index_array.shape[0]
+                    and 0 <= y < mask_index_array.shape[1]
+                ):
+                    value = mask_index_array[x, y]
+                    if value >= 0 and not mask[x, y]:
+                        frame[count] = value
+                        kernel_frame[count] = kernel_2d[i, j]
+                        count += 1
+
+        return frame, kernel_frame
+
+    def jax_convolve(self, image, blurring_image, method="auto"):
+        slim_to_2D_index_image = jnp.nonzero(
+            jnp.logical_not(self.mask.array), size=image.shape[0]
+        )
+        slim_to_2D_index_blurring = jnp.nonzero(
+            jnp.logical_not(self.blurring_mask), size=blurring_image.shape[0]
+        )
+        expanded_image_native = jnp.zeros(self.mask.shape)
+        expanded_image_native = expanded_image_native.at[slim_to_2D_index_image].set(
+            image.array
+        )
+        expanded_image_native = expanded_image_native.at[slim_to_2D_index_blurring].set(
+            blurring_image.array
+        )
+        kernel = np.array(self.kernel.native.array)
+        convolve_native = jax.scipy.signal.convolve(
+            expanded_image_native, kernel, mode="same", method=method
+        )
+        convolve_slim = convolve_native[slim_to_2D_index_image]
+        return convolve_slim
+
+    def convolve_image(self, image, blurring_image, jax_method="fft"):
+        """
+        For a given 1D array and blurring array, convolve the two using this convolver.
+
+        Parameters
+        ----------
+        image
+            1D array of the values which are to be blurred with the convolver's PSF.
+        blurring_image
+            1D array of the blurring values which blur into the array after PSF convolution.
+        jax_method
+            If JAX is enabled this keyword will indicate what method is used for the PSF
+            convolution. Can be either `direct` to calculate it in real space or `fft`
+            to calculated it via a fast Fourier transform. `fft` is typically faster for
+            kernels that are more than about 5x5. Default is `fft`.
+        """
+
+        def exception_message():
+            raise exc.KernelException(
+                "You cannot use the convolve_image function of a Convolver if the Convolver was"
+                "not created with a blurring_mask."
+            )
+
+        if use_jax:
+            jax.lax.cond(
+                self.blurring_mask is None,
+                lambda _: jax.debug.callback(exception_message),
+                lambda _: None,
+                None,
+            )
+
+            return self.jax_convolve(image, blurring_image, method=jax_method)
+
+        else:
+            if self.blurring_mask is None:
+                exception_message()
+
+            convolved_image = self.convolve_jit(
+                image_1d_array=np.array(image.slim),
+                image_frame_1d_indexes=self.image_frame_1d_indexes,
+                image_frame_1d_kernels=self.image_frame_1d_kernels,
+                image_frame_1d_lengths=self.image_frame_1d_lengths,
+                blurring_1d_array=np.array(blurring_image.slim),
+                blurring_frame_1d_indexes=self.blurring_frame_1d_indexes,
+                blurring_frame_1d_kernels=self.blurring_frame_1d_kernels,
+                blurring_frame_1d_lengths=self.blurring_frame_1d_lengths,
+            )
+
+            return Array2D(values=convolved_image, mask=self.mask)
+
+    @staticmethod
+    @numba_util.jit()
+    def convolve_jit(
+        image_1d_array,
+        image_frame_1d_indexes,
+        image_frame_1d_kernels,
+        image_frame_1d_lengths,
+        blurring_1d_array,
+        blurring_frame_1d_indexes,
+        blurring_frame_1d_kernels,
+        blurring_frame_1d_lengths,
+    ):
+        blurred_image_1d = np.zeros(image_1d_array.shape)
+
+        for image_1d_index in range(len(image_1d_array)):
+            frame_1d_indexes = image_frame_1d_indexes[image_1d_index]
+            frame_1d_kernel = image_frame_1d_kernels[image_1d_index]
+            frame_1d_length = image_frame_1d_lengths[image_1d_index]
+            image_value = image_1d_array[image_1d_index]
+
+            for kernel_1d_index in range(frame_1d_length):
+                vector_index = frame_1d_indexes[kernel_1d_index]
+                kernel_value = frame_1d_kernel[kernel_1d_index]
+                blurred_image_1d[vector_index] += image_value * kernel_value
+
+        for blurring_1d_index in range(len(blurring_1d_array)):
+            frame_1d_indexes = blurring_frame_1d_indexes[blurring_1d_index]
+            frame_1d_kernel = blurring_frame_1d_kernels[blurring_1d_index]
+            frame_1d_length = blurring_frame_1d_lengths[blurring_1d_index]
+            image_value = blurring_1d_array[blurring_1d_index]
+
+            for kernel_1d_index in range(frame_1d_length):
+                vector_index = frame_1d_indexes[kernel_1d_index]
+                kernel_value = frame_1d_kernel[kernel_1d_index]
+                blurred_image_1d[vector_index] += image_value * kernel_value
+
+        return blurred_image_1d
+
+    def convolve_image_no_blurring(self, image):
+        """For a given 1D array and blurring array, convolve the two using this convolver.
+
+        Parameters
+        ----------
+        image
+            1D array of the values which are to be blurred with the convolver's PSF.
+        """
+
+        convolved_image = self.convolve_no_blurring_jit(
+            image_1d_array=np.array(image.slim),
+            image_frame_1d_indexes=self.image_frame_1d_indexes,
+            image_frame_1d_kernels=self.image_frame_1d_kernels,
+            image_frame_1d_lengths=self.image_frame_1d_lengths,
+        )
+
+        return Array2D(values=convolved_image, mask=self.mask)
+
+    def convolve_image_no_blurring_interpolation(self, image):
+        """For a given 1D array and blurring array, convolve the two using this convolver.
+
+        Parameters
+        ----------
+        image
+            1D array of the values which are to be blurred with the convolver's PSF.
+        """
+
+        convolved_image = self.convolve_no_blurring_jit(
+            image_1d_array=image,
+            image_frame_1d_indexes=self.image_frame_1d_indexes,
+            image_frame_1d_kernels=self.image_frame_1d_kernels,
+            image_frame_1d_lengths=self.image_frame_1d_lengths,
+        )
+
+        return Array2D(values=convolved_image, mask=self.mask)
+
+    @staticmethod
+    @numba_util.jit()
+    def convolve_no_blurring_jit(
+        image_1d_array,
+        image_frame_1d_indexes,
+        image_frame_1d_kernels,
+        image_frame_1d_lengths,
+    ):
+        blurred_image_1d = np.zeros(image_1d_array.shape)
+
+        for image_1d_index in range(len(image_1d_array)):
+            frame_1d_indexes = image_frame_1d_indexes[image_1d_index]
+            frame_1d_kernel = image_frame_1d_kernels[image_1d_index]
+            frame_1d_length = image_frame_1d_lengths[image_1d_index]
+            image_value = image_1d_array[image_1d_index]
+
+            for kernel_1d_index in range(frame_1d_length):
+                vector_index = frame_1d_indexes[kernel_1d_index]
+                kernel_value = frame_1d_kernel[kernel_1d_index]
+                blurred_image_1d[vector_index] += image_value * kernel_value
+
+        return blurred_image_1d
+
+    def convolve_mapping_matrix(self, mapping_matrix):
+        """For a given inversion mapping matrix, convolve every pixel's mapped with the PSF kernel.
+
+        A mapping matrix provides non-zero entries in all elements which map two pixels to one another
+        (see *inversions.mappers*).
+
+        For example, lets take an which is masked using a 'cross' of 5 pixels:
+
+        [[ True, False,  True]],
+        [[False, False, False]],
+        [[ True, False,  True]]
+
+        As example mapping matrix of this cross is as follows (5 pixels x 3 source pixels):
+
+        [1, 0, 0] [0->0]
+        [1, 0, 0] [1->0]
+        [0, 1, 0] [2->1]
+        [0, 1, 0] [3->1]
+        [0, 0, 1] [4->2]
+
+        For each source-pixel, we can create an of its unit-surface brightnesses by util the non-zero
+        entries back to masks. For example, doing this for source pixel 1 gives:
+
+        [[0.0, 1.0, 0.0]],
+        [[1.0, 0.0, 0.0]]
+        [[0.0, 0.0, 0.0]]
+
+        And source pixel 2:
+
+        [[0.0, 0.0, 0.0]],
+        [[0.0, 1.0, 1.0]]
+        [[0.0, 0.0, 0.0]]
+
+        We then convolve each of these with our PSF kernel, in 2 dimensions, like we would a grid. For
+        example, using the kernel below:
+
+        kernel:
+
+        [[0.0, 0.1, 0.0]]
+        [[0.1, 0.6, 0.1]]
+        [[0.0, 0.1, 0.0]]
+
+        Blurred Source Pixel 1 (we don't need to perform the convolution into masked pixels):
+
+        [[0.0, 0.6, 0.0]],
+        [[0.6, 0.0, 0.0]],
+        [[0.0, 0.0, 0.0]]
+
+        Blurred Source pixel 2:
+
+        [[0.0, 0.0, 0.0]],
+        [[0.0, 0.7, 0.7]],
+        [[0.0, 0.0, 0.0]]
+
+        Finally, we map each of these blurred back to a blurred mapping matrix, which is analogous to the
+        mapping matrix.
+
+        [0.6, 0.0, 0.0] [0->0]
+        [0.6, 0.0, 0.0] [1->0]
+        [0.0, 0.7, 0.0] [2->1]
+        [0.0, 0.7, 0.0] [3->1]
+        [0.0, 0.0, 0.6] [4->2]
+
+        If the mapping matrix is sub-gridded, we perform the convolution on the fractional surface brightnesses in an
+        identical fashion to above.
+
+        Parameters
+        ----------
+        mapping_matrix
+            The 2D mapping matrix describing how every inversion pixel maps to a pixel on the data pixel.
+        """
+        return self.convolve_matrix_jit(
+            mapping_matrix=mapping_matrix,
+            image_frame_1d_indexes=self.image_frame_1d_indexes,
+            image_frame_1d_kernels=self.image_frame_1d_kernels,
+            image_frame_1d_lengths=self.image_frame_1d_lengths,
+        )
+
+    @staticmethod
+    @numba_util.jit()
+    def convolve_matrix_jit(
+        mapping_matrix,
+        image_frame_1d_indexes,
+        image_frame_1d_kernels,
+        image_frame_1d_lengths,
+    ):
+        blurred_mapping_matrix = np.zeros(mapping_matrix.shape)
+
+        for pixel_1d_index in range(mapping_matrix.shape[1]):
+            for image_1d_index in range(mapping_matrix.shape[0]):
+                value = mapping_matrix[image_1d_index, pixel_1d_index]
+
+                if value > 0:
+                    frame_1d_indexes = image_frame_1d_indexes[image_1d_index]
+                    frame_1d_kernel = image_frame_1d_kernels[image_1d_index]
+                    frame_1d_length = image_frame_1d_lengths[image_1d_index]
+
+                    for kernel_1d_index in range(frame_1d_length):
+                        vector_index = frame_1d_indexes[kernel_1d_index]
+                        kernel_value = frame_1d_kernel[kernel_1d_index]
+                        blurred_mapping_matrix[vector_index, pixel_1d_index] += (
+                            value * kernel_value
+                        )
+
+        return blurred_mapping_matrix