--- conflicted
+++ resolved
@@ -1,123 +1,103 @@
-import autoarray as aa
-import numpy as np
-from autoarray.util.nn import nn_py
-
-
-def test__returning_weights_correct():
-
-    mesh_grid = aa.Grid2D.manual_slim(
-        [
-            [1.0, 1.0],
-            [0.0, 1.0],
-            [-1.0, 1.0],
-            [-1.0, 0.0],
-            [-1.0, -1.0],
-            [0.0, -1.0],
-            [1.0, -1.0],
-            [1.0, 0.0],
-            [0.0, 0.0],
-        ],
-        shape_native=(3, 3),
-        pixel_scales=1.0,
-    )
-
-    interpolate_grid = aa.Grid2D.manual_slim(
-        [[0.5, 0.5], [-0.5, 0.5]], shape_native=(2, 1), pixel_scales=1.0
-    )
-
-    max_nneighbours = int(30)
-
-<<<<<<< HEAD
-    weights, neighbour_indexes = nn_py.natural_interpolation_weights(
-        mesh_grid[:, 1],
-        mesh_grid[:, 0],
-        interpolate_grid[:, 1],
-        interpolate_grid[:, 0],
-        max_nneighbours,
-    )
-=======
-    try:
-
-        weights, neighbour_indexes = nn_py.natural_interpolation_weights(
-            pixelization_grid[:, 1],
-            pixelization_grid[:, 0],
-            interpolate_grid[:, 1],
-            interpolate_grid[:, 0],
-            max_nneighbours,
-        )
->>>>>>> f7ee8c29
-
-        weights_answer = np.zeros((2, max_nneighbours))
-        weights_answer[0][:4] = 0.25
-        weights_answer[1][:4] = 0.25
-
-        indexes_answer = np.zeros((2, max_nneighbours), dtype=np.intc) - 1
-        indexes_answer[0][0] = 7
-        indexes_answer[0][1] = 1
-        indexes_answer[0][2] = 0
-        indexes_answer[0][3] = 8
-
-        indexes_answer[1][0] = 8
-        indexes_answer[1][1] = 2
-        indexes_answer[1][2] = 1
-        indexes_answer[1][3] = 3
-
-        assert (neighbour_indexes == indexes_answer).all()
-
-        assert (weights == weights_answer).all()
-
-    except AttributeError:
-
-        pass
-
-def test__nn_interpolation_correct():
-
-    mesh_grid = aa.Grid2D.manual_slim(
-        [
-            [1.0, 1.0],
-            [0.0, 1.0],
-            [-1.0, 1.0],
-            [-1.0, 0.0],
-            [-1.0, -1.0],
-            [0.0, -1.0],
-            [1.0, -1.0],
-            [1.0, 0.0],
-            [0.0, 0.0],
-        ],
-        shape_native=(3, 3),
-        pixel_scales=1.0,
-    )
-
-    input_values = np.array([1.0, 2.0, 3.0, 4.0, 5.0, 6.0, 7.0, 8.0, 9.0])
-
-    interpolate_grid = aa.Grid2D.manual_slim(
-        [[0.5, 0.5], [-0.5, 0.5], [2.0, 2.0]], shape_native=(3, 1), pixel_scales=1.0
-    )
-
-<<<<<<< HEAD
-    interpolated_values = nn_py.natural_interpolation(
-        mesh_grid[:, 1],
-        mesh_grid[:, 0],
-        input_values,
-        interpolate_grid[:, 1],
-        interpolate_grid[:, 0],
-    )
-=======
-    try:
-
-        interpolated_values = nn_py.natural_interpolation(
-            pixelization_grid[:, 1],
-            pixelization_grid[:, 0],
-            input_values,
-            interpolate_grid[:, 1],
-            interpolate_grid[:, 0],
-        )
-
-        answer = np.array([5.0, 4.5, 1.0])
-
-        assert (interpolated_values == answer).all()
->>>>>>> f7ee8c29
-
-    except AttributeError:
-
+import autoarray as aa
+import numpy as np
+from autoarray.util.nn import nn_py
+
+
+def test__returning_weights_correct():
+
+    mesh_grid = aa.Grid2D.manual_slim(
+        [
+            [1.0, 1.0],
+            [0.0, 1.0],
+            [-1.0, 1.0],
+            [-1.0, 0.0],
+            [-1.0, -1.0],
+            [0.0, -1.0],
+            [1.0, -1.0],
+            [1.0, 0.0],
+            [0.0, 0.0],
+        ],
+        shape_native=(3, 3),
+        pixel_scales=1.0,
+    )
+
+    interpolate_grid = aa.Grid2D.manual_slim(
+        [[0.5, 0.5], [-0.5, 0.5]], shape_native=(2, 1), pixel_scales=1.0
+    )
+
+    max_nneighbours = int(30)
+
+    try:
+
+        weights, neighbour_indexes = nn_py.natural_interpolation_weights(
+            mesh_grid[:, 1],
+            mesh_grid[:, 0],
+            interpolate_grid[:, 1],
+            interpolate_grid[:, 0],
+            max_nneighbours,
+        )
+
+        weights_answer = np.zeros((2, max_nneighbours))
+        weights_answer[0][:4] = 0.25
+        weights_answer[1][:4] = 0.25
+
+        indexes_answer = np.zeros((2, max_nneighbours), dtype=np.intc) - 1
+        indexes_answer[0][0] = 7
+        indexes_answer[0][1] = 1
+        indexes_answer[0][2] = 0
+        indexes_answer[0][3] = 8
+
+        indexes_answer[1][0] = 8
+        indexes_answer[1][1] = 2
+        indexes_answer[1][2] = 1
+        indexes_answer[1][3] = 3
+
+        assert (neighbour_indexes == indexes_answer).all()
+
+        assert (weights == weights_answer).all()
+
+    except AttributeError:
+
+        pass
+
+def test__nn_interpolation_correct():
+
+    mesh_grid = aa.Grid2D.manual_slim(
+        [
+            [1.0, 1.0],
+            [0.0, 1.0],
+            [-1.0, 1.0],
+            [-1.0, 0.0],
+            [-1.0, -1.0],
+            [0.0, -1.0],
+            [1.0, -1.0],
+            [1.0, 0.0],
+            [0.0, 0.0],
+        ],
+        shape_native=(3, 3),
+        pixel_scales=1.0,
+    )
+
+    input_values = np.array([1.0, 2.0, 3.0, 4.0, 5.0, 6.0, 7.0, 8.0, 9.0])
+
+    interpolate_grid = aa.Grid2D.manual_slim(
+        [[0.5, 0.5], [-0.5, 0.5], [2.0, 2.0]], shape_native=(3, 1), pixel_scales=1.0
+    )
+
+    try:
+
+        interpolated_values = nn_py.natural_interpolation(
+            mesh_grid[:, 1],
+            mesh_grid[:, 0],
+            input_values,
+            interpolate_grid[:, 1],
+            interpolate_grid[:, 0],
+        )
+
+        answer = np.array([5.0, 4.5, 1.0])
+
+        assert (interpolated_values == answer).all()
+
+    except AttributeError:
+
         pass