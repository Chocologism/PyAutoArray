import os

import numpy as np
import pytest
import shutil

import autoarray as aa
from autoarray.mask import mask as msk
from autoarray import exc

test_data_dir = "{}/../test_files/array/".format(
    os.path.dirname(os.path.realpath(__file__))
)


class TestMask:
    def test__mask__makes_mask_without_other_inputs(self):

        mask = aa.mask.manual(mask_2d=[[False, False], [False, False]])

        assert type(mask) == msk.Mask
        assert (mask == np.array([[False, False], [False, False]])).all()

        mask = aa.mask.manual(mask_2d=[[False, False, True], [True, True, False]])

        assert type(mask) == msk.Mask
        assert (mask == np.array([[False, False, True], [True, True, False]])).all()

    def test__mask__makes_mask_with_pixel_scale(self):

        mask = aa.mask.manual(mask_2d=[[False, False], [True, True]], pixel_scales=1.0)

        assert type(mask) == msk.Mask
        assert (mask == np.array([[False, False], [True, True]])).all()
        assert mask.pixel_scales == (1.0, 1.0)
        assert mask.origin == (0.0, 0.0)

        mask = aa.mask.manual(
            mask_2d=[[False, False, True], [True, True, False]],
            pixel_scales=(2.0, 3.0),
            origin=(0.0, 1.0),
        )

        assert type(mask) == msk.Mask
        assert (mask == np.array([[False, False, True], [True, True, False]])).all()
        assert mask.pixel_scales == (2.0, 3.0)
        assert mask.origin == (0.0, 1.0)

    def test__mask__makes_mask_with_pixel_scale_and_sub_size(self):

        mask = aa.mask.manual(
            mask_2d=[[False, False], [True, True]], pixel_scales=1.0, sub_size=1
        )

        assert type(mask) == msk.Mask
        assert (mask == np.array([[False, False], [True, True]])).all()
        assert mask.pixel_scales == (1.0, 1.0)
        assert mask.origin == (0.0, 0.0)
        assert mask.sub_size == 1

        mask = aa.mask.manual(
            mask_2d=[[False, False], [True, True]],
            pixel_scales=(2.0, 3.0),
            sub_size=2,
            origin=(0.0, 1.0),
        )

        assert type(mask) == msk.Mask
        assert (mask == np.array([[False, False], [True, True]])).all()
        assert mask.pixel_scales == (2.0, 3.0)
        assert mask.origin == (0.0, 1.0)
        assert mask.sub_size == 2

        mask = aa.mask.manual(
            mask_2d=[[False, False], [True, True], [True, False], [False, True]],
            pixel_scales=1.0,
            sub_size=2,
        )

        assert type(mask) == msk.Mask
        assert (
            mask
            == np.array([[False, False], [True, True], [True, False], [False, True]])
        ).all()
        assert mask.pixel_scales == (1.0, 1.0)
        assert mask.origin == (0.0, 0.0)
        assert mask.sub_size == 2

    def test__mask__invert_is_true_inverts_the_mask(self):

        mask = aa.mask.manual(
            mask_2d=[[False, False, True], [True, True, False]], invert=True
        )

        assert type(mask) == msk.Mask
        assert (mask == np.array([[True, True, False], [False, False, True]])).all()

    def test__mask__input_is_1d_mask__no_shape_2d__raises_exception(self):

        with pytest.raises(exc.MaskException):

            aa.mask.manual(mask_2d=[False, False, True])

        with pytest.raises(exc.MaskException):

            aa.mask.manual(mask_2d=[False, False, True], pixel_scales=False)

        with pytest.raises(exc.MaskException):

            aa.mask.manual(mask_2d=[False, False, True], sub_size=1)

        with pytest.raises(exc.MaskException):

            aa.mask.manual(mask_2d=[False, False, True], pixel_scales=False, sub_size=1)


class TestUnmasked:
    def test__mask_all_unmasked__5x5__input__all_are_false(self):

        mask = aa.mask.unmasked(shape_2d=(5, 5), invert=False)

        assert mask.shape == (5, 5)
        assert (
            mask
            == np.array(
                [
                    [False, False, False, False, False],
                    [False, False, False, False, False],
                    [False, False, False, False, False],
                    [False, False, False, False, False],
                    [False, False, False, False, False],
                ]
            )
        ).all()

        mask = aa.mask.unmasked(
            shape_2d=(3, 3), pixel_scales=(1.5, 1.5), invert=False, sub_size=2
        )

        assert mask.shape == (3, 3)
        assert (
            mask
            == np.array(
                [[False, False, False], [False, False, False], [False, False, False]]
            )
        ).all()

        assert mask.sub_size == 2
        assert mask.pixel_scales == (1.5, 1.5)
        assert mask.origin == (0.0, 0.0)
        assert mask.geometry.mask_centre == (0.0, 0.0)

        mask = aa.mask.unmasked(
            shape_2d=(3, 3),
            pixel_scales=(2.0, 2.5),
            invert=True,
            sub_size=4,
            origin=(1.0, 2.0),
        )

        assert mask.shape == (3, 3)
        assert (
            mask
            == np.array([[True, True, True], [True, True, True], [True, True, True]])
        ).all()

        assert mask.sub_size == 4
        assert mask.pixel_scales == (2.0, 2.5)
        assert mask.origin == (1.0, 2.0)


class TestCircular:
    def test__mask_circular__compare_to_array_util(self):

        mask_via_util = aa.util.mask.mask_2d_circular_from_shape_2d_pixel_scales_and_radius(
            shape_2d=(5, 4),
            pixel_scales=(2.7, 2.7),
            radius_scaled=3.5,
            centre=(0.0, 0.0),
        )

        mask = aa.mask.circular(
            shape_2d=(5, 4),
            pixel_scales=(2.7, 2.7),
            sub_size=1,
<<<<<<< HEAD
            radius_scaled=3.5,
=======
            radius=3.5,
>>>>>>> db35f19d
            centre=(0.0, 0.0),
        )

        assert (mask == mask_via_util).all()
        assert mask.origin == (0.0, 0.0)
        assert mask.geometry.mask_centre == pytest.approx((0.0, 0.0), 1.0e-8)

    def test__mask_circular__inverted__compare_to_array_util(self):
        mask_via_util = aa.util.mask.mask_2d_circular_from_shape_2d_pixel_scales_and_radius(
            shape_2d=(5, 4),
            pixel_scales=(2.7, 2.7),
            radius_scaled=3.5,
            centre=(0.0, 0.0),
        )

        mask = aa.mask.circular(
            shape_2d=(5, 4),
            pixel_scales=(2.7, 2.7),
            sub_size=1,
<<<<<<< HEAD
            radius_scaled=3.5,
=======
            radius=3.5,
>>>>>>> db35f19d
            centre=(0.0, 0.0),
            invert=True,
        )

        assert (mask == np.invert(mask_via_util)).all()
        assert mask.origin == (0.0, 0.0)
        assert mask.geometry.mask_centre == (0.0, 0.0)


class TestAnnular:
    def test__mask_annulus__compare_to_array_util(self):
        mask_via_util = aa.util.mask.mask_2d_circular_annular_from_shape_2d_pixel_scales_and_radii(
            shape_2d=(5, 4),
            pixel_scales=(2.7, 2.7),
            inner_radius_scaled=0.8,
            outer_radius_scaled=3.5,
            centre=(0.0, 0.0),
        )

        mask = aa.mask.circular_annular(
            shape_2d=(5, 4),
            pixel_scales=(2.7, 2.7),
            sub_size=1,
<<<<<<< HEAD
            inner_radius_scaled=0.8,
            outer_radius_scaled=3.5,
=======
            inner_radius=0.8,
            outer_radius=3.5,
>>>>>>> db35f19d
            centre=(0.0, 0.0),
        )

        assert (mask == mask_via_util).all()
        assert mask.origin == (0.0, 0.0)
        assert mask.geometry.mask_centre == pytest.approx((0.0, 0.0), 1.0e-8)

    def test__mask_annulus_inverted__compare_to_array_util(self):
        mask_via_util = aa.util.mask.mask_2d_circular_annular_from_shape_2d_pixel_scales_and_radii(
            shape_2d=(5, 4),
            pixel_scales=(2.7, 2.7),
            inner_radius_scaled=0.8,
            outer_radius_scaled=3.5,
            centre=(0.0, 0.0),
        )

        mask = aa.mask.circular_annular(
            shape_2d=(5, 4),
            pixel_scales=(2.7, 2.7),
            sub_size=1,
<<<<<<< HEAD
            inner_radius_scaled=0.8,
            outer_radius_scaled=3.5,
=======
            inner_radius=0.8,
            outer_radius=3.5,
>>>>>>> db35f19d
            centre=(0.0, 0.0),
            invert=True,
        )

        assert (mask == np.invert(mask_via_util)).all()
        assert mask.origin == (0.0, 0.0)
        assert mask.geometry.mask_centre == (0.0, 0.0)


class TestAntiAnnular:
    def test__mask_anti_annulus__compare_to_array_util(self):
        mask_via_util = aa.util.mask.mask_2d_circular_anti_annular_from_shape_2d_pixel_scales_and_radii(
            shape_2d=(9, 9),
            pixel_scales=(1.2, 1.2),
            inner_radius_scaled=0.8,
            outer_radius_scaled=2.2,
            outer_radius_2_scaled=3.0,
            centre=(0.0, 0.0),
        )

        mask = aa.mask.circular_anti_annular(
            shape_2d=(9, 9),
            pixel_scales=(1.2, 1.2),
            sub_size=1,
<<<<<<< HEAD
            inner_radius_scaled=0.8,
            outer_radius_scaled=2.2,
            outer_radius_2_scaled=3.0,
=======
            inner_radius=0.8,
            outer_radius=2.2,
            outer_radius_2=3.0,
>>>>>>> db35f19d
            centre=(0.0, 0.0),
        )

        assert (mask == mask_via_util).all()
        assert mask.origin == (0.0, 0.0)
        assert mask.geometry.mask_centre == (0.0, 0.0)

    def test__mask_anti_annulus_inverted__compare_to_array_util(self):
        mask_via_util = aa.util.mask.mask_2d_circular_anti_annular_from_shape_2d_pixel_scales_and_radii(
            shape_2d=(9, 9),
            pixel_scales=(1.2, 1.2),
            inner_radius_scaled=0.8,
            outer_radius_scaled=2.2,
            outer_radius_2_scaled=3.0,
            centre=(0.0, 0.0),
        )

        mask = aa.mask.circular_anti_annular(
            shape_2d=(9, 9),
            pixel_scales=(1.2, 1.2),
            sub_size=1,
<<<<<<< HEAD
            inner_radius_scaled=0.8,
            outer_radius_scaled=2.2,
            outer_radius_2_scaled=3.0,
=======
            inner_radius=0.8,
            outer_radius=2.2,
            outer_radius_2=3.0,
>>>>>>> db35f19d
            centre=(0.0, 0.0),
            invert=True,
        )

        assert (mask == np.invert(mask_via_util)).all()
        assert mask.origin == (0.0, 0.0)
        assert mask.geometry.mask_centre == (0.0, 0.0)


class TestElliptical:
    def test__mask_elliptical__compare_to_array_util(self):
        mask_via_util = aa.util.mask.mask_2d_elliptical_from_shape_2d_pixel_scales_and_radius(
            shape_2d=(8, 5),
            pixel_scales=(2.7, 2.7),
            major_axis_radius_scaled=5.7,
            axis_ratio=0.4,
            phi=40.0,
            centre=(0.0, 0.0),
        )

        mask = aa.mask.elliptical(
            shape_2d=(8, 5),
            pixel_scales=(2.7, 2.7),
            sub_size=1,
<<<<<<< HEAD
            major_axis_radius_scaled=5.7,
=======
            major_axis_radius=5.7,
>>>>>>> db35f19d
            axis_ratio=0.4,
            phi=40.0,
            centre=(0.0, 0.0),
        )

        assert (mask == mask_via_util).all()
        assert mask.origin == (0.0, 0.0)
        assert mask.geometry.mask_centre == pytest.approx((0.0, 0.0), 1.0e-8)

    def test__mask_elliptical_inverted__compare_to_array_util(self):
        mask_via_util = aa.util.mask.mask_2d_elliptical_from_shape_2d_pixel_scales_and_radius(
            shape_2d=(8, 5),
            pixel_scales=(2.7, 2.7),
            major_axis_radius_scaled=5.7,
            axis_ratio=0.4,
            phi=40.0,
            centre=(0.0, 0.0),
        )

        mask = aa.mask.elliptical(
            shape_2d=(8, 5),
            pixel_scales=(2.7, 2.7),
            sub_size=1,
<<<<<<< HEAD
            major_axis_radius_scaled=5.7,
=======
            major_axis_radius=5.7,
>>>>>>> db35f19d
            axis_ratio=0.4,
            phi=40.0,
            centre=(0.0, 0.0),
            invert=True,
        )

        assert (mask == np.invert(mask_via_util)).all()
        assert mask.origin == (0.0, 0.0)
        assert mask.geometry.mask_centre == (0.0, 0.0)


class TestEllipiticalAnnular:
    def test__mask_elliptical_annular__compare_to_array_util(self):
        mask_via_util = aa.util.mask.mask_2d_elliptical_annular_from_shape_2d_pixel_scales_and_radius(
            shape_2d=(8, 5),
            pixel_scales=(2.7, 2.7),
            inner_major_axis_radius_scaled=2.1,
            inner_axis_ratio=0.6,
            inner_phi=20.0,
            outer_major_axis_radius_scaled=5.7,
            outer_axis_ratio=0.4,
            outer_phi=40.0,
            centre=(0.0, 0.0),
        )

        mask = aa.mask.elliptical_annular(
            shape_2d=(8, 5),
            pixel_scales=(2.7, 2.7),
            sub_size=1,
<<<<<<< HEAD
            inner_major_axis_radius_scaled=2.1,
            inner_axis_ratio=0.6,
            inner_phi=20.0,
            outer_major_axis_radius_scaled=5.7,
=======
            inner_major_axis_radius=2.1,
            inner_axis_ratio=0.6,
            inner_phi=20.0,
            outer_major_axis_radius=5.7,
>>>>>>> db35f19d
            outer_axis_ratio=0.4,
            outer_phi=40.0,
            centre=(0.0, 0.0),
        )

        assert (mask == mask_via_util).all()
        assert mask.origin == (0.0, 0.0)
        assert mask.geometry.mask_centre == pytest.approx((0.0, 0.0), 1.0e-8)

    def test__mask_elliptical_annular_inverted__compare_to_array_util(self):

        mask_via_util = aa.util.mask.mask_2d_elliptical_annular_from_shape_2d_pixel_scales_and_radius(
            shape_2d=(8, 5),
            pixel_scales=(2.7, 2.7),
            inner_major_axis_radius_scaled=2.1,
            inner_axis_ratio=0.6,
            inner_phi=20.0,
            outer_major_axis_radius_scaled=5.7,
            outer_axis_ratio=0.4,
            outer_phi=40.0,
            centre=(0.0, 0.0),
        )

        mask = aa.mask.elliptical_annular(
            shape_2d=(8, 5),
            pixel_scales=(2.7, 2.7),
            sub_size=1,
<<<<<<< HEAD
            inner_major_axis_radius_scaled=2.1,
            inner_axis_ratio=0.6,
            inner_phi=20.0,
            outer_major_axis_radius_scaled=5.7,
=======
            inner_major_axis_radius=2.1,
            inner_axis_ratio=0.6,
            inner_phi=20.0,
            outer_major_axis_radius=5.7,
>>>>>>> db35f19d
            outer_axis_ratio=0.4,
            outer_phi=40.0,
            centre=(0.0, 0.0),
            invert=True,
        )

        assert (mask == np.invert(mask_via_util)).all()
        assert mask.origin == (0.0, 0.0)
        assert mask.geometry.mask_centre == (0.0, 0.0)


class TestFromAndToFits:
    def test__load_and_output_mask_to_fits(self):

        mask = msk.Mask.from_fits(
            file_path=test_data_dir + "3x3_ones.fits",
            hdu=0,
            sub_size=1,
            pixel_scales=(1.0, 1.0),
        )

        output_data_dir = "{}/../../test_files/array/output_test/".format(
            os.path.dirname(os.path.realpath(__file__))
        )

        if os.path.exists(output_data_dir):
            shutil.rmtree(output_data_dir)

        os.makedirs(output_data_dir)

        mask.output_to_fits(file_path=output_data_dir + "mask.fits")

        mask = msk.Mask.from_fits(
            file_path=output_data_dir + "mask.fits",
            hdu=0,
            sub_size=1,
            pixel_scales=(1.0, 1.0),
            origin=(2.0, 2.0),
        )

        assert (mask == np.ones((3, 3))).all()
        assert mask.pixel_scales == (1.0, 1.0)
        assert mask.origin == (2.0, 2.0)


class TestSubQuantities:
    def test__sub_shape_is_shape_times_sub_size(self):

        mask = aa.mask.unmasked(shape_2d=(5, 5), sub_size=1)

        assert mask.sub_shape_2d == (5, 5)

        mask = aa.mask.unmasked(shape_2d=(5, 5), sub_size=2)

        assert mask.sub_shape_2d == (10, 10)

        mask = aa.mask.unmasked(shape_2d=(10, 5), sub_size=3)

        assert mask.sub_shape_2d == (30, 15)

    def test__sub_pixels_in_mask_is_pixels_in_mask_times_sub_size_squared(self):

        mask = aa.mask.unmasked(shape_2d=(5, 5), sub_size=1)

        assert mask.sub_pixels_in_mask == 25

        mask = aa.mask.unmasked(shape_2d=(5, 5), sub_size=2)

        assert mask.sub_pixels_in_mask == 100

        mask = aa.mask.unmasked(shape_2d=(10, 10), sub_size=3)

        assert mask.sub_pixels_in_mask == 900

    def test__sub_mask__is_mask_at_sub_grid_resolution(self):

        mask = aa.mask.manual([[False, True], [False, False]], sub_size=2)

        assert (
            mask.sub_mask_2d
            == np.array(
                [
                    [False, False, True, True],
                    [False, False, True, True],
                    [False, False, False, False],
                    [False, False, False, False],
                ]
            )
        ).all()

        mask = aa.mask.manual([[False, False, True], [False, True, False]], sub_size=2)

        assert (
            mask.sub_mask_2d
            == np.array(
                [
                    [False, False, False, False, True, True],
                    [False, False, False, False, True, True],
                    [False, False, True, True, False, False],
                    [False, False, True, True, False, False],
                ]
            )
        ).all()


class TestBinnedMask:
    def test__compare_to_mask_via_util(self):

        mask = aa.mask.unmasked(shape_2d=(14, 19), pixel_scales=(1.0, 1.0))
        mask[1, 5] = False
        mask[6, 5] = False
        mask[4, 9] = False
        mask[11, 10] = False

        binned_up_mask_via_util = aa.util.binning.bin_mask_2d(
            mask_2d=mask, bin_up_factor=2
        )

        mask = mask.mapping.binned_mask_from_bin_up_factor(bin_up_factor=2)
        assert (mask == binned_up_mask_via_util).all()
        assert mask.pixel_scales == (2.0, 2.0)

        mask = aa.mask.unmasked(shape_2d=(14, 19), pixel_scales=(2.0, 2.0))
        mask[1, 5] = False
        mask[6, 5] = False
        mask[4, 9] = False
        mask[11, 10] = False

        binned_up_mask_via_util = aa.util.binning.bin_mask_2d(
            mask_2d=mask, bin_up_factor=3
        )

        mask = mask.mapping.binned_mask_from_bin_up_factor(bin_up_factor=3)
        assert (mask == binned_up_mask_via_util).all()
        assert mask.pixel_scales == (6.0, 6.0)<|MERGE_RESOLUTION|>--- conflicted
+++ resolved
@@ -183,11 +183,7 @@
             shape_2d=(5, 4),
             pixel_scales=(2.7, 2.7),
             sub_size=1,
-<<<<<<< HEAD
-            radius_scaled=3.5,
-=======
             radius=3.5,
->>>>>>> db35f19d
             centre=(0.0, 0.0),
         )
 
@@ -207,11 +203,7 @@
             shape_2d=(5, 4),
             pixel_scales=(2.7, 2.7),
             sub_size=1,
-<<<<<<< HEAD
-            radius_scaled=3.5,
-=======
             radius=3.5,
->>>>>>> db35f19d
             centre=(0.0, 0.0),
             invert=True,
         )
@@ -235,40 +227,30 @@
             shape_2d=(5, 4),
             pixel_scales=(2.7, 2.7),
             sub_size=1,
-<<<<<<< HEAD
+            inner_radius=0.8,
+            outer_radius=3.5,
+            centre=(0.0, 0.0),
+        )
+
+        assert (mask == mask_via_util).all()
+        assert mask.origin == (0.0, 0.0)
+        assert mask.geometry.mask_centre == pytest.approx((0.0, 0.0), 1.0e-8)
+
+    def test__mask_annulus_inverted__compare_to_array_util(self):
+        mask_via_util = aa.util.mask.mask_2d_circular_annular_from_shape_2d_pixel_scales_and_radii(
+            shape_2d=(5, 4),
+            pixel_scales=(2.7, 2.7),
             inner_radius_scaled=0.8,
             outer_radius_scaled=3.5,
-=======
+            centre=(0.0, 0.0),
+        )
+
+        mask = aa.mask.circular_annular(
+            shape_2d=(5, 4),
+            pixel_scales=(2.7, 2.7),
+            sub_size=1,
             inner_radius=0.8,
             outer_radius=3.5,
->>>>>>> db35f19d
-            centre=(0.0, 0.0),
-        )
-
-        assert (mask == mask_via_util).all()
-        assert mask.origin == (0.0, 0.0)
-        assert mask.geometry.mask_centre == pytest.approx((0.0, 0.0), 1.0e-8)
-
-    def test__mask_annulus_inverted__compare_to_array_util(self):
-        mask_via_util = aa.util.mask.mask_2d_circular_annular_from_shape_2d_pixel_scales_and_radii(
-            shape_2d=(5, 4),
-            pixel_scales=(2.7, 2.7),
-            inner_radius_scaled=0.8,
-            outer_radius_scaled=3.5,
-            centre=(0.0, 0.0),
-        )
-
-        mask = aa.mask.circular_annular(
-            shape_2d=(5, 4),
-            pixel_scales=(2.7, 2.7),
-            sub_size=1,
-<<<<<<< HEAD
-            inner_radius_scaled=0.8,
-            outer_radius_scaled=3.5,
-=======
-            inner_radius=0.8,
-            outer_radius=3.5,
->>>>>>> db35f19d
             centre=(0.0, 0.0),
             invert=True,
         )
@@ -293,15 +275,9 @@
             shape_2d=(9, 9),
             pixel_scales=(1.2, 1.2),
             sub_size=1,
-<<<<<<< HEAD
-            inner_radius_scaled=0.8,
-            outer_radius_scaled=2.2,
-            outer_radius_2_scaled=3.0,
-=======
             inner_radius=0.8,
             outer_radius=2.2,
             outer_radius_2=3.0,
->>>>>>> db35f19d
             centre=(0.0, 0.0),
         )
 
@@ -323,15 +299,9 @@
             shape_2d=(9, 9),
             pixel_scales=(1.2, 1.2),
             sub_size=1,
-<<<<<<< HEAD
-            inner_radius_scaled=0.8,
-            outer_radius_scaled=2.2,
-            outer_radius_2_scaled=3.0,
-=======
             inner_radius=0.8,
             outer_radius=2.2,
             outer_radius_2=3.0,
->>>>>>> db35f19d
             centre=(0.0, 0.0),
             invert=True,
         )
@@ -356,11 +326,7 @@
             shape_2d=(8, 5),
             pixel_scales=(2.7, 2.7),
             sub_size=1,
-<<<<<<< HEAD
-            major_axis_radius_scaled=5.7,
-=======
             major_axis_radius=5.7,
->>>>>>> db35f19d
             axis_ratio=0.4,
             phi=40.0,
             centre=(0.0, 0.0),
@@ -384,11 +350,7 @@
             shape_2d=(8, 5),
             pixel_scales=(2.7, 2.7),
             sub_size=1,
-<<<<<<< HEAD
-            major_axis_radius_scaled=5.7,
-=======
             major_axis_radius=5.7,
->>>>>>> db35f19d
             axis_ratio=0.4,
             phi=40.0,
             centre=(0.0, 0.0),
@@ -418,17 +380,10 @@
             shape_2d=(8, 5),
             pixel_scales=(2.7, 2.7),
             sub_size=1,
-<<<<<<< HEAD
-            inner_major_axis_radius_scaled=2.1,
-            inner_axis_ratio=0.6,
-            inner_phi=20.0,
-            outer_major_axis_radius_scaled=5.7,
-=======
             inner_major_axis_radius=2.1,
             inner_axis_ratio=0.6,
             inner_phi=20.0,
             outer_major_axis_radius=5.7,
->>>>>>> db35f19d
             outer_axis_ratio=0.4,
             outer_phi=40.0,
             centre=(0.0, 0.0),
@@ -456,17 +411,10 @@
             shape_2d=(8, 5),
             pixel_scales=(2.7, 2.7),
             sub_size=1,
-<<<<<<< HEAD
-            inner_major_axis_radius_scaled=2.1,
-            inner_axis_ratio=0.6,
-            inner_phi=20.0,
-            outer_major_axis_radius_scaled=5.7,
-=======
             inner_major_axis_radius=2.1,
             inner_axis_ratio=0.6,
             inner_phi=20.0,
             outer_major_axis_radius=5.7,
->>>>>>> db35f19d
             outer_axis_ratio=0.4,
             outer_phi=40.0,
             centre=(0.0, 0.0),
